// SPDX-License-Identifier: GPL-2.0-only
/*
 *  linux/kernel/signal.c
 *
 *  Copyright (C) 1991, 1992  Linus Torvalds
 *
 *  1997-11-02  Modified for POSIX.1b signals by Richard Henderson
 *
 *  2003-06-02  Jim Houston - Concurrent Computer Corp.
 *		Changes to use preallocated sigqueue structures
 *		to allow signals to be sent reliably.
 */

#include <linux/slab.h>
#include <linux/export.h>
#include <linux/init.h>
#include <linux/sched/mm.h>
#include <linux/sched/user.h>
#include <linux/sched/debug.h>
#include <linux/sched/task.h>
#include <linux/sched/task_stack.h>
#include <linux/sched/cputime.h>
#include <linux/file.h>
#include <linux/fs.h>
#include <linux/proc_fs.h>
#include <linux/tty.h>
#include <linux/binfmts.h>
#include <linux/coredump.h>
#include <linux/security.h>
#include <linux/syscalls.h>
#include <linux/ptrace.h>
#include <linux/signal.h>
#include <linux/signalfd.h>
#include <linux/ratelimit.h>
#include <linux/tracehook.h>
#include <linux/capability.h>
#include <linux/freezer.h>
#include <linux/pid_namespace.h>
#include <linux/nsproxy.h>
#include <linux/user_namespace.h>
#include <linux/uprobes.h>
#include <linux/compat.h>
#include <linux/cn_proc.h>
#include <linux/compiler.h>
#include <linux/posix-timers.h>
#include <linux/livepatch.h>
#include <linux/cgroup.h>
#include <linux/audit.h>

#define CREATE_TRACE_POINTS
#include <trace/events/signal.h>

#include <asm/param.h>
#include <linux/uaccess.h>
#include <asm/unistd.h>
#include <asm/siginfo.h>
#include <asm/cacheflush.h>

/*
 * SLAB caches for signal bits.
 */

static struct kmem_cache *sigqueue_cachep;

int print_fatal_signals __read_mostly;

static void __user *sig_handler(struct task_struct *t, int sig)
{
	return t->sighand->action[sig - 1].sa.sa_handler;
}

static inline bool sig_handler_ignored(void __user *handler, int sig)
{
	/* Is it explicitly or implicitly ignored? */
	return handler == SIG_IGN ||
	       (handler == SIG_DFL && sig_kernel_ignore(sig));
}

static bool sig_task_ignored(struct task_struct *t, int sig, bool force)
{
	void __user *handler;

	handler = sig_handler(t, sig);

	/* SIGKILL and SIGSTOP may not be sent to the global init */
	if (unlikely(is_global_init(t) && sig_kernel_only(sig)))
		return true;

	if (unlikely(t->signal->flags & SIGNAL_UNKILLABLE) &&
	    handler == SIG_DFL && !(force && sig_kernel_only(sig)))
		return true;

	/* Only allow kernel generated signals to this kthread */
	if (unlikely((t->flags & PF_KTHREAD) &&
		     (handler == SIG_KTHREAD_KERNEL) && !force))
		return true;

	return sig_handler_ignored(handler, sig);
}

static bool sig_ignored(struct task_struct *t, int sig, bool force)
{
	/*
	 * Blocked signals are never ignored, since the
	 * signal handler may change by the time it is
	 * unblocked.
	 */
	if (sigismember(&t->blocked, sig) || sigismember(&t->real_blocked, sig))
		return false;

	/*
	 * Tracers may want to know about even ignored signal unless it
	 * is SIGKILL which can't be reported anyway but can be ignored
	 * by SIGNAL_UNKILLABLE task.
	 */
	if (t->ptrace && sig != SIGKILL)
		return false;

	return sig_task_ignored(t, sig, force);
}

/*
 * Re-calculate pending state from the set of locally pending
 * signals, globally pending signals, and blocked signals.
 */
static inline bool has_pending_signals(sigset_t *signal, sigset_t *blocked)
{
	unsigned long ready;
	long i;

	switch (_NSIG_WORDS) {
	default:
		for (i = _NSIG_WORDS, ready = 0; --i >= 0 ;)
			ready |= signal->sig[i] &~ blocked->sig[i];
		break;

	case 4: ready  = signal->sig[3] &~ blocked->sig[3];
		ready |= signal->sig[2] &~ blocked->sig[2];
		ready |= signal->sig[1] &~ blocked->sig[1];
		ready |= signal->sig[0] &~ blocked->sig[0];
		break;

	case 2: ready  = signal->sig[1] &~ blocked->sig[1];
		ready |= signal->sig[0] &~ blocked->sig[0];
		break;

	case 1: ready  = signal->sig[0] &~ blocked->sig[0];
	}
	return ready !=	0;
}

#define PENDING(p,b) has_pending_signals(&(p)->signal, (b))

static bool recalc_sigpending_tsk(struct task_struct *t)
{
	if ((t->jobctl & (JOBCTL_PENDING_MASK | JOBCTL_TRAP_FREEZE)) ||
	    PENDING(&t->pending, &t->blocked) ||
	    PENDING(&t->signal->shared_pending, &t->blocked) ||
	    cgroup_task_frozen(t)) {
		set_tsk_thread_flag(t, TIF_SIGPENDING);
		return true;
	}

	/*
	 * We must never clear the flag in another thread, or in current
	 * when it's possible the current syscall is returning -ERESTART*.
	 * So we don't clear it here, and only callers who know they should do.
	 */
	return false;
}

/*
 * After recalculating TIF_SIGPENDING, we need to make sure the task wakes up.
 * This is superfluous when called on current, the wakeup is a harmless no-op.
 */
void recalc_sigpending_and_wake(struct task_struct *t)
{
	if (recalc_sigpending_tsk(t))
		signal_wake_up(t, 0);
}

void recalc_sigpending(void)
{
	if (!recalc_sigpending_tsk(current) && !freezing(current) &&
	    !klp_patch_pending(current))
		clear_thread_flag(TIF_SIGPENDING);

}
EXPORT_SYMBOL(recalc_sigpending);

void calculate_sigpending(void)
{
	/* Have any signals or users of TIF_SIGPENDING been delayed
	 * until after fork?
	 */
	spin_lock_irq(&current->sighand->siglock);
	set_tsk_thread_flag(current, TIF_SIGPENDING);
	recalc_sigpending();
	spin_unlock_irq(&current->sighand->siglock);
}

/* Given the mask, find the first available signal that should be serviced. */

#define SYNCHRONOUS_MASK \
	(sigmask(SIGSEGV) | sigmask(SIGBUS) | sigmask(SIGILL) | \
	 sigmask(SIGTRAP) | sigmask(SIGFPE) | sigmask(SIGSYS))

int next_signal(struct sigpending *pending, sigset_t *mask)
{
	unsigned long i, *s, *m, x;
	int sig = 0;

	s = pending->signal.sig;
	m = mask->sig;

	/*
	 * Handle the first word specially: it contains the
	 * synchronous signals that need to be dequeued first.
	 */
	x = *s &~ *m;
	if (x) {
		if (x & SYNCHRONOUS_MASK)
			x &= SYNCHRONOUS_MASK;
		sig = ffz(~x) + 1;
		return sig;
	}

	switch (_NSIG_WORDS) {
	default:
		for (i = 1; i < _NSIG_WORDS; ++i) {
			x = *++s &~ *++m;
			if (!x)
				continue;
			sig = ffz(~x) + i*_NSIG_BPW + 1;
			break;
		}
		break;

	case 2:
		x = s[1] &~ m[1];
		if (!x)
			break;
		sig = ffz(~x) + _NSIG_BPW + 1;
		break;

	case 1:
		/* Nothing to do */
		break;
	}

	return sig;
}

static inline void print_dropped_signal(int sig)
{
	static DEFINE_RATELIMIT_STATE(ratelimit_state, 5 * HZ, 10);

	if (!print_fatal_signals)
		return;

	if (!__ratelimit(&ratelimit_state))
		return;

	pr_info("%s/%d: reached RLIMIT_SIGPENDING, dropped signal %d\n",
				current->comm, current->pid, sig);
}

/**
 * task_set_jobctl_pending - set jobctl pending bits
 * @task: target task
 * @mask: pending bits to set
 *
 * Clear @mask from @task->jobctl.  @mask must be subset of
 * %JOBCTL_PENDING_MASK | %JOBCTL_STOP_CONSUME | %JOBCTL_STOP_SIGMASK |
 * %JOBCTL_TRAPPING.  If stop signo is being set, the existing signo is
 * cleared.  If @task is already being killed or exiting, this function
 * becomes noop.
 *
 * CONTEXT:
 * Must be called with @task->sighand->siglock held.
 *
 * RETURNS:
 * %true if @mask is set, %false if made noop because @task was dying.
 */
bool task_set_jobctl_pending(struct task_struct *task, unsigned long mask)
{
	BUG_ON(mask & ~(JOBCTL_PENDING_MASK | JOBCTL_STOP_CONSUME |
			JOBCTL_STOP_SIGMASK | JOBCTL_TRAPPING));
	BUG_ON((mask & JOBCTL_TRAPPING) && !(mask & JOBCTL_PENDING_MASK));

	if (unlikely(fatal_signal_pending(task) || (task->flags & PF_EXITING)))
		return false;

	if (mask & JOBCTL_STOP_SIGMASK)
		task->jobctl &= ~JOBCTL_STOP_SIGMASK;

	task->jobctl |= mask;
	return true;
}

/**
 * task_clear_jobctl_trapping - clear jobctl trapping bit
 * @task: target task
 *
 * If JOBCTL_TRAPPING is set, a ptracer is waiting for us to enter TRACED.
 * Clear it and wake up the ptracer.  Note that we don't need any further
 * locking.  @task->siglock guarantees that @task->parent points to the
 * ptracer.
 *
 * CONTEXT:
 * Must be called with @task->sighand->siglock held.
 */
void task_clear_jobctl_trapping(struct task_struct *task)
{
	if (unlikely(task->jobctl & JOBCTL_TRAPPING)) {
		task->jobctl &= ~JOBCTL_TRAPPING;
		smp_mb();	/* advised by wake_up_bit() */
		wake_up_bit(&task->jobctl, JOBCTL_TRAPPING_BIT);
	}
}

/**
 * task_clear_jobctl_pending - clear jobctl pending bits
 * @task: target task
 * @mask: pending bits to clear
 *
 * Clear @mask from @task->jobctl.  @mask must be subset of
 * %JOBCTL_PENDING_MASK.  If %JOBCTL_STOP_PENDING is being cleared, other
 * STOP bits are cleared together.
 *
 * If clearing of @mask leaves no stop or trap pending, this function calls
 * task_clear_jobctl_trapping().
 *
 * CONTEXT:
 * Must be called with @task->sighand->siglock held.
 */
void task_clear_jobctl_pending(struct task_struct *task, unsigned long mask)
{
	BUG_ON(mask & ~JOBCTL_PENDING_MASK);

	if (mask & JOBCTL_STOP_PENDING)
		mask |= JOBCTL_STOP_CONSUME | JOBCTL_STOP_DEQUEUED;

	task->jobctl &= ~mask;

	if (!(task->jobctl & JOBCTL_PENDING_MASK))
		task_clear_jobctl_trapping(task);
}

/**
 * task_participate_group_stop - participate in a group stop
 * @task: task participating in a group stop
 *
 * @task has %JOBCTL_STOP_PENDING set and is participating in a group stop.
 * Group stop states are cleared and the group stop count is consumed if
 * %JOBCTL_STOP_CONSUME was set.  If the consumption completes the group
 * stop, the appropriate `SIGNAL_*` flags are set.
 *
 * CONTEXT:
 * Must be called with @task->sighand->siglock held.
 *
 * RETURNS:
 * %true if group stop completion should be notified to the parent, %false
 * otherwise.
 */
static bool task_participate_group_stop(struct task_struct *task)
{
	struct signal_struct *sig = task->signal;
	bool consume = task->jobctl & JOBCTL_STOP_CONSUME;

	WARN_ON_ONCE(!(task->jobctl & JOBCTL_STOP_PENDING));

	task_clear_jobctl_pending(task, JOBCTL_STOP_PENDING);

	if (!consume)
		return false;

	if (!WARN_ON_ONCE(sig->group_stop_count == 0))
		sig->group_stop_count--;

	/*
	 * Tell the caller to notify completion iff we are entering into a
	 * fresh group stop.  Read comment in do_signal_stop() for details.
	 */
	if (!sig->group_stop_count && !(sig->flags & SIGNAL_STOP_STOPPED)) {
		signal_set_stop_flags(sig, SIGNAL_STOP_STOPPED);
		return true;
	}
	return false;
}

void task_join_group_stop(struct task_struct *task)
{
	unsigned long mask = current->jobctl & JOBCTL_STOP_SIGMASK;
	struct signal_struct *sig = current->signal;

	if (sig->group_stop_count) {
		sig->group_stop_count++;
		mask |= JOBCTL_STOP_CONSUME;
	} else if (!(sig->flags & SIGNAL_STOP_STOPPED))
		return;

	/* Have the new thread join an on-going signal group stop */
	task_set_jobctl_pending(task, mask | JOBCTL_STOP_PENDING);
}

/*
 * allocate a new signal queue record
 * - this may be called without locks if and only if t == current, otherwise an
 *   appropriate lock must be held to stop the target task from exiting
 */
static struct sigqueue *
__sigqueue_alloc(int sig, struct task_struct *t, gfp_t flags, int override_rlimit)
{
	struct sigqueue *q = NULL;
	struct user_struct *user;
	int sigpending;

	/*
	 * Protect access to @t credentials. This can go away when all
	 * callers hold rcu read lock.
	 *
	 * NOTE! A pending signal will hold on to the user refcount,
	 * and we get/put the refcount only when the sigpending count
	 * changes from/to zero.
	 */
	rcu_read_lock();
	user = __task_cred(t)->user;
	sigpending = atomic_inc_return(&user->sigpending);
	if (sigpending == 1)
		get_uid(user);
	rcu_read_unlock();

	if (override_rlimit || likely(sigpending <= task_rlimit(t, RLIMIT_SIGPENDING))) {
		q = kmem_cache_alloc(sigqueue_cachep, flags);
	} else {
		print_dropped_signal(sig);
	}

	if (unlikely(q == NULL)) {
		if (atomic_dec_and_test(&user->sigpending))
			free_uid(user);
	} else {
		INIT_LIST_HEAD(&q->list);
		q->flags = 0;
		q->user = user;
	}

	return q;
}

static void __sigqueue_free(struct sigqueue *q)
{
	if (q->flags & SIGQUEUE_PREALLOC)
		return;
	if (atomic_dec_and_test(&q->user->sigpending))
		free_uid(q->user);
	kmem_cache_free(sigqueue_cachep, q);
}

void flush_sigqueue(struct sigpending *queue)
{
	struct sigqueue *q;

	sigemptyset(&queue->signal);
	while (!list_empty(&queue->list)) {
		q = list_entry(queue->list.next, struct sigqueue , list);
		list_del_init(&q->list);
		__sigqueue_free(q);
	}
}

/*
 * Flush all pending signals for this kthread.
 */
void flush_signals(struct task_struct *t)
{
	unsigned long flags;

	spin_lock_irqsave(&t->sighand->siglock, flags);
	clear_tsk_thread_flag(t, TIF_SIGPENDING);
	flush_sigqueue(&t->pending);
	flush_sigqueue(&t->signal->shared_pending);
	spin_unlock_irqrestore(&t->sighand->siglock, flags);
}
EXPORT_SYMBOL(flush_signals);

#ifdef CONFIG_POSIX_TIMERS
static void __flush_itimer_signals(struct sigpending *pending)
{
	sigset_t signal, retain;
	struct sigqueue *q, *n;

	signal = pending->signal;
	sigemptyset(&retain);

	list_for_each_entry_safe(q, n, &pending->list, list) {
		int sig = q->info.si_signo;

		if (likely(q->info.si_code != SI_TIMER)) {
			sigaddset(&retain, sig);
		} else {
			sigdelset(&signal, sig);
			list_del_init(&q->list);
			__sigqueue_free(q);
		}
	}

	sigorsets(&pending->signal, &signal, &retain);
}

void flush_itimer_signals(void)
{
	struct task_struct *tsk = current;
	unsigned long flags;

	spin_lock_irqsave(&tsk->sighand->siglock, flags);
	__flush_itimer_signals(&tsk->pending);
	__flush_itimer_signals(&tsk->signal->shared_pending);
	spin_unlock_irqrestore(&tsk->sighand->siglock, flags);
}
#endif

void ignore_signals(struct task_struct *t)
{
	int i;

	for (i = 0; i < _NSIG; ++i)
		t->sighand->action[i].sa.sa_handler = SIG_IGN;

	flush_signals(t);
}

/*
 * Flush all handlers for a task.
 */

void
flush_signal_handlers(struct task_struct *t, int force_default)
{
	int i;
	struct k_sigaction *ka = &t->sighand->action[0];
	for (i = _NSIG ; i != 0 ; i--) {
		if (force_default || ka->sa.sa_handler != SIG_IGN)
			ka->sa.sa_handler = SIG_DFL;
		ka->sa.sa_flags = 0;
#ifdef __ARCH_HAS_SA_RESTORER
		ka->sa.sa_restorer = NULL;
#endif
		sigemptyset(&ka->sa.sa_mask);
		ka++;
	}
}

bool unhandled_signal(struct task_struct *tsk, int sig)
{
	void __user *handler = tsk->sighand->action[sig-1].sa.sa_handler;
	if (is_global_init(tsk))
		return true;

	if (handler != SIG_IGN && handler != SIG_DFL)
		return false;

	/* if ptraced, let the tracer determine */
	return !tsk->ptrace;
}

static void collect_signal(int sig, struct sigpending *list, kernel_siginfo_t *info,
			   bool *resched_timer)
{
	struct sigqueue *q, *first = NULL;

	/*
	 * Collect the siginfo appropriate to this signal.  Check if
	 * there is another siginfo for the same signal.
	*/
	list_for_each_entry(q, &list->list, list) {
		if (q->info.si_signo == sig) {
			if (first)
				goto still_pending;
			first = q;
		}
	}

	sigdelset(&list->signal, sig);

	if (first) {
still_pending:
		list_del_init(&first->list);
		copy_siginfo(info, &first->info);

		*resched_timer =
			(first->flags & SIGQUEUE_PREALLOC) &&
			(info->si_code == SI_TIMER) &&
			(info->si_sys_private);

		__sigqueue_free(first);
	} else {
		/*
		 * Ok, it wasn't in the queue.  This must be
		 * a fast-pathed signal or we must have been
		 * out of queue space.  So zero out the info.
		 */
		clear_siginfo(info);
		info->si_signo = sig;
		info->si_errno = 0;
		info->si_code = SI_USER;
		info->si_pid = 0;
		info->si_uid = 0;
	}
}

static int __dequeue_signal(struct sigpending *pending, sigset_t *mask,
			kernel_siginfo_t *info, bool *resched_timer)
{
	int sig = next_signal(pending, mask);

	if (sig)
		collect_signal(sig, pending, info, resched_timer);
	return sig;
}

/*
 * Dequeue a signal and return the element to the caller, which is
 * expected to free it.
 *
 * All callers have to hold the siglock.
 */
int dequeue_signal(struct task_struct *tsk, sigset_t *mask, kernel_siginfo_t *info)
{
	bool resched_timer = false;
	int signr;

	/* We only dequeue private signals from ourselves, we don't let
	 * signalfd steal them
	 */
	signr = __dequeue_signal(&tsk->pending, mask, info, &resched_timer);
	if (!signr) {
		signr = __dequeue_signal(&tsk->signal->shared_pending,
					 mask, info, &resched_timer);
#ifdef CONFIG_POSIX_TIMERS
		/*
		 * itimer signal ?
		 *
		 * itimers are process shared and we restart periodic
		 * itimers in the signal delivery path to prevent DoS
		 * attacks in the high resolution timer case. This is
		 * compliant with the old way of self-restarting
		 * itimers, as the SIGALRM is a legacy signal and only
		 * queued once. Changing the restart behaviour to
		 * restart the timer in the signal dequeue path is
		 * reducing the timer noise on heavy loaded !highres
		 * systems too.
		 */
		if (unlikely(signr == SIGALRM)) {
			struct hrtimer *tmr = &tsk->signal->real_timer;

			if (!hrtimer_is_queued(tmr) &&
			    tsk->signal->it_real_incr != 0) {
				hrtimer_forward(tmr, tmr->base->get_time(),
						tsk->signal->it_real_incr);
				hrtimer_restart(tmr);
			}
		}
#endif
	}

	recalc_sigpending();
	if (!signr)
		return 0;

	if (unlikely(sig_kernel_stop(signr))) {
		/*
		 * Set a marker that we have dequeued a stop signal.  Our
		 * caller might release the siglock and then the pending
		 * stop signal it is about to process is no longer in the
		 * pending bitmasks, but must still be cleared by a SIGCONT
		 * (and overruled by a SIGKILL).  So those cases clear this
		 * shared flag after we've set it.  Note that this flag may
		 * remain set after the signal we return is ignored or
		 * handled.  That doesn't matter because its only purpose
		 * is to alert stop-signal processing code when another
		 * processor has come along and cleared the flag.
		 */
		current->jobctl |= JOBCTL_STOP_DEQUEUED;
	}
#ifdef CONFIG_POSIX_TIMERS
	if (resched_timer) {
		/*
		 * Release the siglock to ensure proper locking order
		 * of timer locks outside of siglocks.  Note, we leave
		 * irqs disabled here, since the posix-timers code is
		 * about to disable them again anyway.
		 */
		spin_unlock(&tsk->sighand->siglock);
		posixtimer_rearm(info);
		spin_lock(&tsk->sighand->siglock);

		/* Don't expose the si_sys_private value to userspace */
		info->si_sys_private = 0;
	}
#endif
	return signr;
}
EXPORT_SYMBOL_GPL(dequeue_signal);

static int dequeue_synchronous_signal(kernel_siginfo_t *info)
{
	struct task_struct *tsk = current;
	struct sigpending *pending = &tsk->pending;
	struct sigqueue *q, *sync = NULL;

	/*
	 * Might a synchronous signal be in the queue?
	 */
	if (!((pending->signal.sig[0] & ~tsk->blocked.sig[0]) & SYNCHRONOUS_MASK))
		return 0;

	/*
	 * Return the first synchronous signal in the queue.
	 */
	list_for_each_entry(q, &pending->list, list) {
		/* Synchronous signals have a positive si_code */
		if ((q->info.si_code > SI_USER) &&
		    (sigmask(q->info.si_signo) & SYNCHRONOUS_MASK)) {
			sync = q;
			goto next;
		}
	}
	return 0;
next:
	/*
	 * Check if there is another siginfo for the same signal.
	 */
	list_for_each_entry_continue(q, &pending->list, list) {
		if (q->info.si_signo == sync->info.si_signo)
			goto still_pending;
	}

	sigdelset(&pending->signal, sync->info.si_signo);
	recalc_sigpending();
still_pending:
	list_del_init(&sync->list);
	copy_siginfo(info, &sync->info);
	__sigqueue_free(sync);
	return info->si_signo;
}

/*
 * Tell a process that it has a new active signal..
 *
 * NOTE! we rely on the previous spin_lock to
 * lock interrupts for us! We can only be called with
 * "siglock" held, and the local interrupt must
 * have been disabled when that got acquired!
 *
 * No need to set need_resched since signal event passing
 * goes through ->blocked
 */
void signal_wake_up_state(struct task_struct *t, unsigned int state)
{
	set_tsk_thread_flag(t, TIF_SIGPENDING);
	/*
	 * TASK_WAKEKILL also means wake it up in the stopped/traced/killable
	 * case. We don't check t->state here because there is a race with it
	 * executing another processor and just now entering stopped state.
	 * By using wake_up_state, we ensure the process will wake up and
	 * handle its death signal.
	 */
	if (!wake_up_state(t, state | TASK_INTERRUPTIBLE))
		kick_process(t);
}

/*
 * Remove signals in mask from the pending set and queue.
 * Returns 1 if any signals were found.
 *
 * All callers must be holding the siglock.
 */
static void flush_sigqueue_mask(sigset_t *mask, struct sigpending *s)
{
	struct sigqueue *q, *n;
	sigset_t m;

	sigandsets(&m, mask, &s->signal);
	if (sigisemptyset(&m))
		return;

	sigandnsets(&s->signal, &s->signal, mask);
	list_for_each_entry_safe(q, n, &s->list, list) {
		if (sigismember(mask, q->info.si_signo)) {
			list_del_init(&q->list);
			__sigqueue_free(q);
		}
	}
}

static inline int is_si_special(const struct kernel_siginfo *info)
{
	return info <= SEND_SIG_PRIV;
}

static inline bool si_fromuser(const struct kernel_siginfo *info)
{
	return info == SEND_SIG_NOINFO ||
		(!is_si_special(info) && SI_FROMUSER(info));
}

/*
 * called with RCU read lock from check_kill_permission()
 */
static bool kill_ok_by_cred(struct task_struct *t)
{
	const struct cred *cred = current_cred();
	const struct cred *tcred = __task_cred(t);

	return uid_eq(cred->euid, tcred->suid) ||
	       uid_eq(cred->euid, tcred->uid) ||
	       uid_eq(cred->uid, tcred->suid) ||
	       uid_eq(cred->uid, tcred->uid) ||
	       ns_capable(tcred->user_ns, CAP_KILL);
}

/*
 * Bad permissions for sending the signal
 * - the caller must hold the RCU read lock
 */
static int check_kill_permission(int sig, struct kernel_siginfo *info,
				 struct task_struct *t)
{
	struct pid *sid;
	int error;

	if (!valid_signal(sig))
		return -EINVAL;

	if (!si_fromuser(info))
		return 0;

	error = audit_signal_info(sig, t); /* Let audit system see the signal */
	if (error)
		return error;

	if (!same_thread_group(current, t) &&
	    !kill_ok_by_cred(t)) {
		switch (sig) {
		case SIGCONT:
			sid = task_session(t);
			/*
			 * We don't return the error if sid == NULL. The
			 * task was unhashed, the caller must notice this.
			 */
			if (!sid || sid == task_session(current))
				break;
			fallthrough;
		default:
			return -EPERM;
		}
	}

	return security_task_kill(t, info, sig, NULL);
}

/**
 * ptrace_trap_notify - schedule trap to notify ptracer
 * @t: tracee wanting to notify tracer
 *
 * This function schedules sticky ptrace trap which is cleared on the next
 * TRAP_STOP to notify ptracer of an event.  @t must have been seized by
 * ptracer.
 *
 * If @t is running, STOP trap will be taken.  If trapped for STOP and
 * ptracer is listening for events, tracee is woken up so that it can
 * re-trap for the new event.  If trapped otherwise, STOP trap will be
 * eventually taken without returning to userland after the existing traps
 * are finished by PTRACE_CONT.
 *
 * CONTEXT:
 * Must be called with @task->sighand->siglock held.
 */
static void ptrace_trap_notify(struct task_struct *t)
{
	WARN_ON_ONCE(!(t->ptrace & PT_SEIZED));
	assert_spin_locked(&t->sighand->siglock);

	task_set_jobctl_pending(t, JOBCTL_TRAP_NOTIFY);
	ptrace_signal_wake_up(t, t->jobctl & JOBCTL_LISTENING);
}

/*
 * Handle magic process-wide effects of stop/continue signals. Unlike
 * the signal actions, these happen immediately at signal-generation
 * time regardless of blocking, ignoring, or handling.  This does the
 * actual continuing for SIGCONT, but not the actual stopping for stop
 * signals. The process stop is done as a signal action for SIG_DFL.
 *
 * Returns true if the signal should be actually delivered, otherwise
 * it should be dropped.
 */
static bool prepare_signal(int sig, struct task_struct *p, bool force)
{
	struct signal_struct *signal = p->signal;
	struct task_struct *t;
	sigset_t flush;

	if (signal->flags & (SIGNAL_GROUP_EXIT | SIGNAL_GROUP_COREDUMP)) {
		if (!(signal->flags & SIGNAL_GROUP_EXIT))
			return sig == SIGKILL;
		/*
		 * The process is in the middle of dying, nothing to do.
		 */
	} else if (sig_kernel_stop(sig)) {
		/*
		 * This is a stop signal.  Remove SIGCONT from all queues.
		 */
		siginitset(&flush, sigmask(SIGCONT));
		flush_sigqueue_mask(&flush, &signal->shared_pending);
		for_each_thread(p, t)
			flush_sigqueue_mask(&flush, &t->pending);
	} else if (sig == SIGCONT) {
		unsigned int why;
		/*
		 * Remove all stop signals from all queues, wake all threads.
		 */
		siginitset(&flush, SIG_KERNEL_STOP_MASK);
		flush_sigqueue_mask(&flush, &signal->shared_pending);
		for_each_thread(p, t) {
			flush_sigqueue_mask(&flush, &t->pending);
			task_clear_jobctl_pending(t, JOBCTL_STOP_PENDING);
			if (likely(!(t->ptrace & PT_SEIZED)))
				wake_up_state(t, __TASK_STOPPED);
			else
				ptrace_trap_notify(t);
		}

		/*
		 * Notify the parent with CLD_CONTINUED if we were stopped.
		 *
		 * If we were in the middle of a group stop, we pretend it
		 * was already finished, and then continued. Since SIGCHLD
		 * doesn't queue we report only CLD_STOPPED, as if the next
		 * CLD_CONTINUED was dropped.
		 */
		why = 0;
		if (signal->flags & SIGNAL_STOP_STOPPED)
			why |= SIGNAL_CLD_CONTINUED;
		else if (signal->group_stop_count)
			why |= SIGNAL_CLD_STOPPED;

		if (why) {
			/*
			 * The first thread which returns from do_signal_stop()
			 * will take ->siglock, notice SIGNAL_CLD_MASK, and
			 * notify its parent. See get_signal().
			 */
			signal_set_stop_flags(signal, why | SIGNAL_STOP_CONTINUED);
			signal->group_stop_count = 0;
			signal->group_exit_code = 0;
		}
	}

	return !sig_ignored(p, sig, force);
}

/*
 * Test if P wants to take SIG.  After we've checked all threads with this,
 * it's equivalent to finding no threads not blocking SIG.  Any threads not
 * blocking SIG were ruled out because they are not running and already
 * have pending signals.  Such threads will dequeue from the shared queue
 * as soon as they're available, so putting the signal on the shared queue
 * will be equivalent to sending it to one such thread.
 */
static inline bool wants_signal(int sig, struct task_struct *p)
{
	if (sigismember(&p->blocked, sig))
		return false;

	if (p->flags & PF_EXITING)
		return false;

	if (sig == SIGKILL)
		return true;

	if (task_is_stopped_or_traced(p))
		return false;

	return task_curr(p) || !task_sigpending(p);
}

static void complete_signal(int sig, struct task_struct *p, enum pid_type type)
{
	struct signal_struct *signal = p->signal;
	struct task_struct *t;

	/*
	 * Now find a thread we can wake up to take the signal off the queue.
	 *
	 * If the main thread wants the signal, it gets first crack.
	 * Probably the least surprising to the average bear.
	 */
	if (wants_signal(sig, p))
		t = p;
	else if ((type == PIDTYPE_PID) || thread_group_empty(p))
		/*
		 * There is just one thread and it does not need to be woken.
		 * It will dequeue unblocked signals before it runs again.
		 */
		return;
	else {
		/*
		 * Otherwise try to find a suitable thread.
		 */
		t = signal->curr_target;
		while (!wants_signal(sig, t)) {
			t = next_thread(t);
			if (t == signal->curr_target)
				/*
				 * No thread needs to be woken.
				 * Any eligible threads will see
				 * the signal in the queue soon.
				 */
				return;
		}
		signal->curr_target = t;
	}

	/*
	 * Found a killable thread.  If the signal will be fatal,
	 * then start taking the whole group down immediately.
	 */
	if (sig_fatal(p, sig) &&
	    !(signal->flags & SIGNAL_GROUP_EXIT) &&
	    !sigismember(&t->real_blocked, sig) &&
	    (sig == SIGKILL || !p->ptrace)) {
		/*
		 * This signal will be fatal to the whole group.
		 */
		if (!sig_kernel_coredump(sig)) {
			/*
			 * Start a group exit and wake everybody up.
			 * This way we don't have other threads
			 * running and doing things after a slower
			 * thread has the fatal signal pending.
			 */
			signal->flags = SIGNAL_GROUP_EXIT;
			signal->group_exit_code = sig;
			signal->group_stop_count = 0;
			t = p;
			do {
				task_clear_jobctl_pending(t, JOBCTL_PENDING_MASK);
				sigaddset(&t->pending.signal, SIGKILL);
				signal_wake_up(t, 1);
			} while_each_thread(p, t);
			return;
		}
	}

	/*
	 * The signal is already in the shared-pending queue.
	 * Tell the chosen thread to wake up and dequeue it.
	 */
	signal_wake_up(t, sig == SIGKILL);
	return;
}

static inline bool legacy_queue(struct sigpending *signals, int sig)
{
	return (sig < SIGRTMIN) && sigismember(&signals->signal, sig);
}

static int __send_signal(int sig, struct kernel_siginfo *info, struct task_struct *t,
			enum pid_type type, bool force)
{
	struct sigpending *pending;
	struct sigqueue *q;
	int override_rlimit;
	int ret = 0, result;

	assert_spin_locked(&t->sighand->siglock);

	result = TRACE_SIGNAL_IGNORED;
	if (!prepare_signal(sig, t, force))
		goto ret;

	pending = (type != PIDTYPE_PID) ? &t->signal->shared_pending : &t->pending;
	/*
	 * Short-circuit ignored signals and support queuing
	 * exactly one non-rt signal, so that we can get more
	 * detailed information about the cause of the signal.
	 */
	result = TRACE_SIGNAL_ALREADY_PENDING;
	if (legacy_queue(pending, sig))
		goto ret;

	result = TRACE_SIGNAL_DELIVERED;
	/*
	 * Skip useless siginfo allocation for SIGKILL and kernel threads.
	 */
	if ((sig == SIGKILL) || (t->flags & PF_KTHREAD))
		goto out_set;

	/*
	 * Real-time signals must be queued if sent by sigqueue, or
	 * some other real-time mechanism.  It is implementation
	 * defined whether kill() does so.  We attempt to do so, on
	 * the principle of least surprise, but since kill is not
	 * allowed to fail with EAGAIN when low on memory we just
	 * make sure at least one signal gets delivered and don't
	 * pass on the info struct.
	 */
	if (sig < SIGRTMIN)
		override_rlimit = (is_si_special(info) || info->si_code >= 0);
	else
		override_rlimit = 0;

	q = __sigqueue_alloc(sig, t, GFP_ATOMIC, override_rlimit);
	if (q) {
		list_add_tail(&q->list, &pending->list);
		switch ((unsigned long) info) {
		case (unsigned long) SEND_SIG_NOINFO:
			clear_siginfo(&q->info);
			q->info.si_signo = sig;
			q->info.si_errno = 0;
			q->info.si_code = SI_USER;
			q->info.si_pid = task_tgid_nr_ns(current,
							task_active_pid_ns(t));
			rcu_read_lock();
			q->info.si_uid =
				from_kuid_munged(task_cred_xxx(t, user_ns),
						 current_uid());
			rcu_read_unlock();
			break;
		case (unsigned long) SEND_SIG_PRIV:
			clear_siginfo(&q->info);
			q->info.si_signo = sig;
			q->info.si_errno = 0;
			q->info.si_code = SI_KERNEL;
			q->info.si_pid = 0;
			q->info.si_uid = 0;
			break;
		default:
			copy_siginfo(&q->info, info);
			break;
		}
	} else if (!is_si_special(info) &&
		   sig >= SIGRTMIN && info->si_code != SI_USER) {
		/*
		 * Queue overflow, abort.  We may abort if the
		 * signal was rt and sent by user using something
		 * other than kill().
		 */
		result = TRACE_SIGNAL_OVERFLOW_FAIL;
		ret = -EAGAIN;
		goto ret;
	} else {
		/*
		 * This is a silent loss of information.  We still
		 * send the signal, but the *info bits are lost.
		 */
		result = TRACE_SIGNAL_LOSE_INFO;
	}

out_set:
	signalfd_notify(t, sig);
	sigaddset(&pending->signal, sig);

	/* Let multiprocess signals appear after on-going forks */
	if (type > PIDTYPE_TGID) {
		struct multiprocess_signals *delayed;
		hlist_for_each_entry(delayed, &t->signal->multiprocess, node) {
			sigset_t *signal = &delayed->signal;
			/* Can't queue both a stop and a continue signal */
			if (sig == SIGCONT)
				sigdelsetmask(signal, SIG_KERNEL_STOP_MASK);
			else if (sig_kernel_stop(sig))
				sigdelset(signal, SIGCONT);
			sigaddset(signal, sig);
		}
	}

	complete_signal(sig, t, type);
ret:
	trace_signal_generate(sig, info, t, type != PIDTYPE_PID, result);
	return ret;
}

static inline bool has_si_pid_and_uid(struct kernel_siginfo *info)
{
	bool ret = false;
	switch (siginfo_layout(info->si_signo, info->si_code)) {
	case SIL_KILL:
	case SIL_CHLD:
	case SIL_RT:
		ret = true;
		break;
	case SIL_TIMER:
	case SIL_POLL:
	case SIL_FAULT:
	case SIL_FAULT_MCEERR:
	case SIL_FAULT_BNDERR:
	case SIL_FAULT_PKUERR:
	case SIL_SYS:
		ret = false;
		break;
	}
	return ret;
}

static int send_signal(int sig, struct kernel_siginfo *info, struct task_struct *t,
			enum pid_type type)
{
	/* Should SIGKILL or SIGSTOP be received by a pid namespace init? */
	bool force = false;

	if (info == SEND_SIG_NOINFO) {
		/* Force if sent from an ancestor pid namespace */
		force = !task_pid_nr_ns(current, task_active_pid_ns(t));
	} else if (info == SEND_SIG_PRIV) {
		/* Don't ignore kernel generated signals */
		force = true;
	} else if (has_si_pid_and_uid(info)) {
		/* SIGKILL and SIGSTOP is special or has ids */
		struct user_namespace *t_user_ns;

		rcu_read_lock();
		t_user_ns = task_cred_xxx(t, user_ns);
		if (current_user_ns() != t_user_ns) {
			kuid_t uid = make_kuid(current_user_ns(), info->si_uid);
			info->si_uid = from_kuid_munged(t_user_ns, uid);
		}
		rcu_read_unlock();

		/* A kernel generated signal? */
		force = (info->si_code == SI_KERNEL);

		/* From an ancestor pid namespace? */
		if (!task_pid_nr_ns(current, task_active_pid_ns(t))) {
			info->si_pid = 0;
			force = true;
		}
	}
	return __send_signal(sig, info, t, type, force);
}

static void print_fatal_signal(int signr)
{
	struct pt_regs *regs = signal_pt_regs();
	pr_info("potentially unexpected fatal signal %d.\n", signr);

#if defined(__i386__) && !defined(__arch_um__)
	pr_info("code at %08lx: ", regs->ip);
	{
		int i;
		for (i = 0; i < 16; i++) {
			unsigned char insn;

			if (get_user(insn, (unsigned char *)(regs->ip + i)))
				break;
			pr_cont("%02x ", insn);
		}
	}
	pr_cont("\n");
#endif
	preempt_disable();
	show_regs(regs);
	preempt_enable();
}

static int __init setup_print_fatal_signals(char *str)
{
	get_option (&str, &print_fatal_signals);

	return 1;
}

__setup("print-fatal-signals=", setup_print_fatal_signals);

int
__group_send_sig_info(int sig, struct kernel_siginfo *info, struct task_struct *p)
{
	return send_signal(sig, info, p, PIDTYPE_TGID);
}

int do_send_sig_info(int sig, struct kernel_siginfo *info, struct task_struct *p,
			enum pid_type type)
{
	unsigned long flags;
	int ret = -ESRCH;

	if (lock_task_sighand(p, &flags)) {
		ret = send_signal(sig, info, p, type);
		unlock_task_sighand(p, &flags);
	}

	return ret;
}

/*
 * Force a signal that the process can't ignore: if necessary
 * we unblock the signal and change any SIG_IGN to SIG_DFL.
 *
 * Note: If we unblock the signal, we always reset it to SIG_DFL,
 * since we do not want to have a signal handler that was blocked
 * be invoked when user space had explicitly blocked it.
 *
 * We don't want to have recursive SIGSEGV's etc, for example,
 * that is why we also clear SIGNAL_UNKILLABLE.
 */
static int
force_sig_info_to_task(struct kernel_siginfo *info, struct task_struct *t)
{
	unsigned long int flags;
	int ret, blocked, ignored;
	struct k_sigaction *action;
	int sig = info->si_signo;

	spin_lock_irqsave(&t->sighand->siglock, flags);
	action = &t->sighand->action[sig-1];
	ignored = action->sa.sa_handler == SIG_IGN;
	blocked = sigismember(&t->blocked, sig);
	if (blocked || ignored) {
		action->sa.sa_handler = SIG_DFL;
		if (blocked) {
			sigdelset(&t->blocked, sig);
			recalc_sigpending_and_wake(t);
		}
	}
	/*
	 * Don't clear SIGNAL_UNKILLABLE for traced tasks, users won't expect
	 * debugging to leave init killable.
	 */
	if (action->sa.sa_handler == SIG_DFL && !t->ptrace)
		t->signal->flags &= ~SIGNAL_UNKILLABLE;
	ret = send_signal(sig, info, t, PIDTYPE_PID);
	spin_unlock_irqrestore(&t->sighand->siglock, flags);

	return ret;
}

int force_sig_info(struct kernel_siginfo *info)
{
	return force_sig_info_to_task(info, current);
}

/*
 * Nuke all other threads in the group.
 */
int zap_other_threads(struct task_struct *p)
{
	struct task_struct *t = p;
	int count = 0;

	p->signal->group_stop_count = 0;

	while_each_thread(p, t) {
		task_clear_jobctl_pending(t, JOBCTL_PENDING_MASK);
		count++;

		/* Don't bother with already dead threads */
		if (t->exit_state)
			continue;
		sigaddset(&t->pending.signal, SIGKILL);
		signal_wake_up(t, 1);
	}

	return count;
}

struct sighand_struct *__lock_task_sighand(struct task_struct *tsk,
					   unsigned long *flags)
{
	struct sighand_struct *sighand;

	rcu_read_lock();
	for (;;) {
		sighand = rcu_dereference(tsk->sighand);
		if (unlikely(sighand == NULL))
			break;

		/*
		 * This sighand can be already freed and even reused, but
		 * we rely on SLAB_TYPESAFE_BY_RCU and sighand_ctor() which
		 * initializes ->siglock: this slab can't go away, it has
		 * the same object type, ->siglock can't be reinitialized.
		 *
		 * We need to ensure that tsk->sighand is still the same
		 * after we take the lock, we can race with de_thread() or
		 * __exit_signal(). In the latter case the next iteration
		 * must see ->sighand == NULL.
		 */
		spin_lock_irqsave(&sighand->siglock, *flags);
		if (likely(sighand == rcu_access_pointer(tsk->sighand)))
			break;
		spin_unlock_irqrestore(&sighand->siglock, *flags);
	}
	rcu_read_unlock();

	return sighand;
}

/*
 * send signal info to all the members of a group
 */
int group_send_sig_info(int sig, struct kernel_siginfo *info,
			struct task_struct *p, enum pid_type type)
{
	int ret;

	rcu_read_lock();
	ret = check_kill_permission(sig, info, p);
	rcu_read_unlock();

	if (!ret && sig)
		ret = do_send_sig_info(sig, info, p, type);

	return ret;
}

/*
 * __kill_pgrp_info() sends a signal to a process group: this is what the tty
 * control characters do (^C, ^Z etc)
 * - the caller must hold at least a readlock on tasklist_lock
 */
int __kill_pgrp_info(int sig, struct kernel_siginfo *info, struct pid *pgrp)
{
	struct task_struct *p = NULL;
	int retval, success;

	success = 0;
	retval = -ESRCH;
	do_each_pid_task(pgrp, PIDTYPE_PGID, p) {
		int err = group_send_sig_info(sig, info, p, PIDTYPE_PGID);
		success |= !err;
		retval = err;
	} while_each_pid_task(pgrp, PIDTYPE_PGID, p);
	return success ? 0 : retval;
}

int kill_pid_info(int sig, struct kernel_siginfo *info, struct pid *pid)
{
	int error = -ESRCH;
	struct task_struct *p;

	for (;;) {
		rcu_read_lock();
		p = pid_task(pid, PIDTYPE_PID);
		if (p)
			error = group_send_sig_info(sig, info, p, PIDTYPE_TGID);
		rcu_read_unlock();
		if (likely(!p || error != -ESRCH))
			return error;

		/*
		 * The task was unhashed in between, try again.  If it
		 * is dead, pid_task() will return NULL, if we race with
		 * de_thread() it will find the new leader.
		 */
	}
}

static int kill_proc_info(int sig, struct kernel_siginfo *info, pid_t pid)
{
	int error;
	rcu_read_lock();
	error = kill_pid_info(sig, info, find_vpid(pid));
	rcu_read_unlock();
	return error;
}

static inline bool kill_as_cred_perm(const struct cred *cred,
				     struct task_struct *target)
{
	const struct cred *pcred = __task_cred(target);

	return uid_eq(cred->euid, pcred->suid) ||
	       uid_eq(cred->euid, pcred->uid) ||
	       uid_eq(cred->uid, pcred->suid) ||
	       uid_eq(cred->uid, pcred->uid);
}

/*
 * The usb asyncio usage of siginfo is wrong.  The glibc support
 * for asyncio which uses SI_ASYNCIO assumes the layout is SIL_RT.
 * AKA after the generic fields:
 *	kernel_pid_t	si_pid;
 *	kernel_uid32_t	si_uid;
 *	sigval_t	si_value;
 *
 * Unfortunately when usb generates SI_ASYNCIO it assumes the layout
 * after the generic fields is:
 *	void __user 	*si_addr;
 *
 * This is a practical problem when there is a 64bit big endian kernel
 * and a 32bit userspace.  As the 32bit address will encoded in the low
 * 32bits of the pointer.  Those low 32bits will be stored at higher
 * address than appear in a 32 bit pointer.  So userspace will not
 * see the address it was expecting for it's completions.
 *
 * There is nothing in the encoding that can allow
 * copy_siginfo_to_user32 to detect this confusion of formats, so
 * handle this by requiring the caller of kill_pid_usb_asyncio to
 * notice when this situration takes place and to store the 32bit
 * pointer in sival_int, instead of sival_addr of the sigval_t addr
 * parameter.
 */
int kill_pid_usb_asyncio(int sig, int errno, sigval_t addr,
			 struct pid *pid, const struct cred *cred)
{
	struct kernel_siginfo info;
	struct task_struct *p;
	unsigned long flags;
	int ret = -EINVAL;

	if (!valid_signal(sig))
		return ret;

	clear_siginfo(&info);
	info.si_signo = sig;
	info.si_errno = errno;
	info.si_code = SI_ASYNCIO;
	*((sigval_t *)&info.si_pid) = addr;

	rcu_read_lock();
	p = pid_task(pid, PIDTYPE_PID);
	if (!p) {
		ret = -ESRCH;
		goto out_unlock;
	}
	if (!kill_as_cred_perm(cred, p)) {
		ret = -EPERM;
		goto out_unlock;
	}
	ret = security_task_kill(p, &info, sig, cred);
	if (ret)
		goto out_unlock;

	if (sig) {
		if (lock_task_sighand(p, &flags)) {
			ret = __send_signal(sig, &info, p, PIDTYPE_TGID, false);
			unlock_task_sighand(p, &flags);
		} else
			ret = -ESRCH;
	}
out_unlock:
	rcu_read_unlock();
	return ret;
}
EXPORT_SYMBOL_GPL(kill_pid_usb_asyncio);

/*
 * kill_something_info() interprets pid in interesting ways just like kill(2).
 *
 * POSIX specifies that kill(-1,sig) is unspecified, but what we have
 * is probably wrong.  Should make it like BSD or SYSV.
 */

static int kill_something_info(int sig, struct kernel_siginfo *info, pid_t pid)
{
	int ret;

	if (pid > 0)
		return kill_proc_info(sig, info, pid);

	/* -INT_MIN is undefined.  Exclude this case to avoid a UBSAN warning */
	if (pid == INT_MIN)
		return -ESRCH;

	read_lock(&tasklist_lock);
	if (pid != -1) {
		ret = __kill_pgrp_info(sig, info,
				pid ? find_vpid(-pid) : task_pgrp(current));
	} else {
		int retval = 0, count = 0;
		struct task_struct * p;

		for_each_process(p) {
			if (task_pid_vnr(p) > 1 &&
					!same_thread_group(p, current)) {
				int err = group_send_sig_info(sig, info, p,
							      PIDTYPE_MAX);
				++count;
				if (err != -EPERM)
					retval = err;
			}
		}
		ret = count ? retval : -ESRCH;
	}
	read_unlock(&tasklist_lock);

	return ret;
}

/*
 * These are for backward compatibility with the rest of the kernel source.
 */

int send_sig_info(int sig, struct kernel_siginfo *info, struct task_struct *p)
{
	/*
	 * Make sure legacy kernel users don't send in bad values
	 * (normal paths check this in check_kill_permission).
	 */
	if (!valid_signal(sig))
		return -EINVAL;

	return do_send_sig_info(sig, info, p, PIDTYPE_PID);
}
EXPORT_SYMBOL(send_sig_info);

#define __si_special(priv) \
	((priv) ? SEND_SIG_PRIV : SEND_SIG_NOINFO)

int
send_sig(int sig, struct task_struct *p, int priv)
{
	return send_sig_info(sig, __si_special(priv), p);
}
EXPORT_SYMBOL(send_sig);

void force_sig(int sig)
{
	struct kernel_siginfo info;

	clear_siginfo(&info);
	info.si_signo = sig;
	info.si_errno = 0;
	info.si_code = SI_KERNEL;
	info.si_pid = 0;
	info.si_uid = 0;
	force_sig_info(&info);
}
EXPORT_SYMBOL(force_sig);

/*
 * When things go south during signal handling, we
 * will force a SIGSEGV. And if the signal that caused
 * the problem was already a SIGSEGV, we'll want to
 * make sure we don't even try to deliver the signal..
 */
void force_sigsegv(int sig)
{
	struct task_struct *p = current;

	if (sig == SIGSEGV) {
		unsigned long flags;
		spin_lock_irqsave(&p->sighand->siglock, flags);
		p->sighand->action[sig - 1].sa.sa_handler = SIG_DFL;
		spin_unlock_irqrestore(&p->sighand->siglock, flags);
	}
	force_sig(SIGSEGV);
}

int force_sig_fault_to_task(int sig, int code, void __user *addr
	___ARCH_SI_TRAPNO(int trapno)
	___ARCH_SI_IA64(int imm, unsigned int flags, unsigned long isr)
	, struct task_struct *t)
{
	struct kernel_siginfo info;

	clear_siginfo(&info);
	info.si_signo = sig;
	info.si_errno = 0;
	info.si_code  = code;
	info.si_addr  = addr;
#ifdef __ARCH_SI_TRAPNO
	info.si_trapno = trapno;
#endif
#ifdef __ia64__
	info.si_imm = imm;
	info.si_flags = flags;
	info.si_isr = isr;
#endif
	return force_sig_info_to_task(&info, t);
}

int force_sig_fault(int sig, int code, void __user *addr
	___ARCH_SI_TRAPNO(int trapno)
	___ARCH_SI_IA64(int imm, unsigned int flags, unsigned long isr))
{
	return force_sig_fault_to_task(sig, code, addr
				       ___ARCH_SI_TRAPNO(trapno)
				       ___ARCH_SI_IA64(imm, flags, isr), current);
}

int send_sig_fault(int sig, int code, void __user *addr
	___ARCH_SI_TRAPNO(int trapno)
	___ARCH_SI_IA64(int imm, unsigned int flags, unsigned long isr)
	, struct task_struct *t)
{
	struct kernel_siginfo info;

	clear_siginfo(&info);
	info.si_signo = sig;
	info.si_errno = 0;
	info.si_code  = code;
	info.si_addr  = addr;
#ifdef __ARCH_SI_TRAPNO
	info.si_trapno = trapno;
#endif
#ifdef __ia64__
	info.si_imm = imm;
	info.si_flags = flags;
	info.si_isr = isr;
#endif
	return send_sig_info(info.si_signo, &info, t);
}

int force_sig_mceerr(int code, void __user *addr, short lsb)
{
	struct kernel_siginfo info;

	WARN_ON((code != BUS_MCEERR_AO) && (code != BUS_MCEERR_AR));
	clear_siginfo(&info);
	info.si_signo = SIGBUS;
	info.si_errno = 0;
	info.si_code = code;
	info.si_addr = addr;
	info.si_addr_lsb = lsb;
	return force_sig_info(&info);
}

int send_sig_mceerr(int code, void __user *addr, short lsb, struct task_struct *t)
{
	struct kernel_siginfo info;

	WARN_ON((code != BUS_MCEERR_AO) && (code != BUS_MCEERR_AR));
	clear_siginfo(&info);
	info.si_signo = SIGBUS;
	info.si_errno = 0;
	info.si_code = code;
	info.si_addr = addr;
	info.si_addr_lsb = lsb;
	return send_sig_info(info.si_signo, &info, t);
}
EXPORT_SYMBOL(send_sig_mceerr);

int force_sig_bnderr(void __user *addr, void __user *lower, void __user *upper)
{
	struct kernel_siginfo info;

	clear_siginfo(&info);
	info.si_signo = SIGSEGV;
	info.si_errno = 0;
	info.si_code  = SEGV_BNDERR;
	info.si_addr  = addr;
	info.si_lower = lower;
	info.si_upper = upper;
	return force_sig_info(&info);
}

#ifdef SEGV_PKUERR
int force_sig_pkuerr(void __user *addr, u32 pkey)
{
	struct kernel_siginfo info;

	clear_siginfo(&info);
	info.si_signo = SIGSEGV;
	info.si_errno = 0;
	info.si_code  = SEGV_PKUERR;
	info.si_addr  = addr;
	info.si_pkey  = pkey;
	return force_sig_info(&info);
}
#endif

/* For the crazy architectures that include trap information in
 * the errno field, instead of an actual errno value.
 */
int force_sig_ptrace_errno_trap(int errno, void __user *addr)
{
	struct kernel_siginfo info;

	clear_siginfo(&info);
	info.si_signo = SIGTRAP;
	info.si_errno = errno;
	info.si_code  = TRAP_HWBKPT;
	info.si_addr  = addr;
	return force_sig_info(&info);
}

int kill_pgrp(struct pid *pid, int sig, int priv)
{
	int ret;

	read_lock(&tasklist_lock);
	ret = __kill_pgrp_info(sig, __si_special(priv), pid);
	read_unlock(&tasklist_lock);

	return ret;
}
EXPORT_SYMBOL(kill_pgrp);

int kill_pid(struct pid *pid, int sig, int priv)
{
	return kill_pid_info(sig, __si_special(priv), pid);
}
EXPORT_SYMBOL(kill_pid);

/*
 * These functions support sending signals using preallocated sigqueue
 * structures.  This is needed "because realtime applications cannot
 * afford to lose notifications of asynchronous events, like timer
 * expirations or I/O completions".  In the case of POSIX Timers
 * we allocate the sigqueue structure from the timer_create.  If this
 * allocation fails we are able to report the failure to the application
 * with an EAGAIN error.
 */
struct sigqueue *sigqueue_alloc(void)
{
	struct sigqueue *q = __sigqueue_alloc(-1, current, GFP_KERNEL, 0);

	if (q)
		q->flags |= SIGQUEUE_PREALLOC;

	return q;
}

void sigqueue_free(struct sigqueue *q)
{
	unsigned long flags;
	spinlock_t *lock = &current->sighand->siglock;

	BUG_ON(!(q->flags & SIGQUEUE_PREALLOC));
	/*
	 * We must hold ->siglock while testing q->list
	 * to serialize with collect_signal() or with
	 * __exit_signal()->flush_sigqueue().
	 */
	spin_lock_irqsave(lock, flags);
	q->flags &= ~SIGQUEUE_PREALLOC;
	/*
	 * If it is queued it will be freed when dequeued,
	 * like the "regular" sigqueue.
	 */
	if (!list_empty(&q->list))
		q = NULL;
	spin_unlock_irqrestore(lock, flags);

	if (q)
		__sigqueue_free(q);
}

int send_sigqueue(struct sigqueue *q, struct pid *pid, enum pid_type type)
{
	int sig = q->info.si_signo;
	struct sigpending *pending;
	struct task_struct *t;
	unsigned long flags;
	int ret, result;

	BUG_ON(!(q->flags & SIGQUEUE_PREALLOC));

	ret = -1;
	rcu_read_lock();
	t = pid_task(pid, type);
	if (!t || !likely(lock_task_sighand(t, &flags)))
		goto ret;

	ret = 1; /* the signal is ignored */
	result = TRACE_SIGNAL_IGNORED;
	if (!prepare_signal(sig, t, false))
		goto out;

	ret = 0;
	if (unlikely(!list_empty(&q->list))) {
		/*
		 * If an SI_TIMER entry is already queue just increment
		 * the overrun count.
		 */
		BUG_ON(q->info.si_code != SI_TIMER);
		q->info.si_overrun++;
		result = TRACE_SIGNAL_ALREADY_PENDING;
		goto out;
	}
	q->info.si_overrun = 0;

	signalfd_notify(t, sig);
	pending = (type != PIDTYPE_PID) ? &t->signal->shared_pending : &t->pending;
	list_add_tail(&q->list, &pending->list);
	sigaddset(&pending->signal, sig);
	complete_signal(sig, t, type);
	result = TRACE_SIGNAL_DELIVERED;
out:
	trace_signal_generate(sig, &q->info, t, type != PIDTYPE_PID, result);
	unlock_task_sighand(t, &flags);
ret:
	rcu_read_unlock();
	return ret;
}

static void do_notify_pidfd(struct task_struct *task)
{
	struct pid *pid;

	WARN_ON(task->exit_state == 0);
	pid = task_pid(task);
	wake_up_all(&pid->wait_pidfd);
}

/*
 * Let a parent know about the death of a child.
 * For a stopped/continued status change, use do_notify_parent_cldstop instead.
 *
 * Returns true if our parent ignored us and so we've switched to
 * self-reaping.
 */
bool do_notify_parent(struct task_struct *tsk, int sig)
{
	struct kernel_siginfo info;
	unsigned long flags;
	struct sighand_struct *psig;
	bool autoreap = false;
	u64 utime, stime;

	BUG_ON(sig == -1);

 	/* do_notify_parent_cldstop should have been called instead.  */
 	BUG_ON(task_is_stopped_or_traced(tsk));

	BUG_ON(!tsk->ptrace &&
	       (tsk->group_leader != tsk || !thread_group_empty(tsk)));

	/* Wake up all pidfd waiters */
	do_notify_pidfd(tsk);

	if (sig != SIGCHLD) {
		/*
		 * This is only possible if parent == real_parent.
		 * Check if it has changed security domain.
		 */
		if (tsk->parent_exec_id != READ_ONCE(tsk->parent->self_exec_id))
			sig = SIGCHLD;
	}

	clear_siginfo(&info);
	info.si_signo = sig;
	info.si_errno = 0;
	/*
	 * We are under tasklist_lock here so our parent is tied to
	 * us and cannot change.
	 *
	 * task_active_pid_ns will always return the same pid namespace
	 * until a task passes through release_task.
	 *
	 * write_lock() currently calls preempt_disable() which is the
	 * same as rcu_read_lock(), but according to Oleg, this is not
	 * correct to rely on this
	 */
	rcu_read_lock();
	info.si_pid = task_pid_nr_ns(tsk, task_active_pid_ns(tsk->parent));
	info.si_uid = from_kuid_munged(task_cred_xxx(tsk->parent, user_ns),
				       task_uid(tsk));
	rcu_read_unlock();

	task_cputime(tsk, &utime, &stime);
	info.si_utime = nsec_to_clock_t(utime + tsk->signal->utime);
	info.si_stime = nsec_to_clock_t(stime + tsk->signal->stime);

	info.si_status = tsk->exit_code & 0x7f;
	if (tsk->exit_code & 0x80)
		info.si_code = CLD_DUMPED;
	else if (tsk->exit_code & 0x7f)
		info.si_code = CLD_KILLED;
	else {
		info.si_code = CLD_EXITED;
		info.si_status = tsk->exit_code >> 8;
	}

	psig = tsk->parent->sighand;
	spin_lock_irqsave(&psig->siglock, flags);
	if (!tsk->ptrace && sig == SIGCHLD &&
	    (psig->action[SIGCHLD-1].sa.sa_handler == SIG_IGN ||
	     (psig->action[SIGCHLD-1].sa.sa_flags & SA_NOCLDWAIT))) {
		/*
		 * We are exiting and our parent doesn't care.  POSIX.1
		 * defines special semantics for setting SIGCHLD to SIG_IGN
		 * or setting the SA_NOCLDWAIT flag: we should be reaped
		 * automatically and not left for our parent's wait4 call.
		 * Rather than having the parent do it as a magic kind of
		 * signal handler, we just set this to tell do_exit that we
		 * can be cleaned up without becoming a zombie.  Note that
		 * we still call __wake_up_parent in this case, because a
		 * blocked sys_wait4 might now return -ECHILD.
		 *
		 * Whether we send SIGCHLD or not for SA_NOCLDWAIT
		 * is implementation-defined: we do (if you don't want
		 * it, just use SIG_IGN instead).
		 */
		autoreap = true;
		if (psig->action[SIGCHLD-1].sa.sa_handler == SIG_IGN)
			sig = 0;
	}
	/*
	 * Send with __send_signal as si_pid and si_uid are in the
	 * parent's namespaces.
	 */
	if (valid_signal(sig) && sig)
		__send_signal(sig, &info, tsk->parent, PIDTYPE_TGID, false);
	__wake_up_parent(tsk, tsk->parent);
	spin_unlock_irqrestore(&psig->siglock, flags);

	return autoreap;
}

/**
 * do_notify_parent_cldstop - notify parent of stopped/continued state change
 * @tsk: task reporting the state change
 * @for_ptracer: the notification is for ptracer
 * @why: CLD_{CONTINUED|STOPPED|TRAPPED} to report
 *
 * Notify @tsk's parent that the stopped/continued state has changed.  If
 * @for_ptracer is %false, @tsk's group leader notifies to its real parent.
 * If %true, @tsk reports to @tsk->parent which should be the ptracer.
 *
 * CONTEXT:
 * Must be called with tasklist_lock at least read locked.
 */
static void do_notify_parent_cldstop(struct task_struct *tsk,
				     bool for_ptracer, int why)
{
	struct kernel_siginfo info;
	unsigned long flags;
	struct task_struct *parent;
	struct sighand_struct *sighand;
	u64 utime, stime;

	if (for_ptracer) {
		parent = tsk->parent;
	} else {
		tsk = tsk->group_leader;
		parent = tsk->real_parent;
	}

	clear_siginfo(&info);
	info.si_signo = SIGCHLD;
	info.si_errno = 0;
	/*
	 * see comment in do_notify_parent() about the following 4 lines
	 */
	rcu_read_lock();
	info.si_pid = task_pid_nr_ns(tsk, task_active_pid_ns(parent));
	info.si_uid = from_kuid_munged(task_cred_xxx(parent, user_ns), task_uid(tsk));
	rcu_read_unlock();

	task_cputime(tsk, &utime, &stime);
	info.si_utime = nsec_to_clock_t(utime);
	info.si_stime = nsec_to_clock_t(stime);

 	info.si_code = why;
 	switch (why) {
 	case CLD_CONTINUED:
 		info.si_status = SIGCONT;
 		break;
 	case CLD_STOPPED:
 		info.si_status = tsk->signal->group_exit_code & 0x7f;
 		break;
 	case CLD_TRAPPED:
 		info.si_status = tsk->exit_code & 0x7f;
 		break;
 	default:
 		BUG();
 	}

	sighand = parent->sighand;
	spin_lock_irqsave(&sighand->siglock, flags);
	if (sighand->action[SIGCHLD-1].sa.sa_handler != SIG_IGN &&
	    !(sighand->action[SIGCHLD-1].sa.sa_flags & SA_NOCLDSTOP))
		__group_send_sig_info(SIGCHLD, &info, parent);
	/*
	 * Even if SIGCHLD is not generated, we must wake up wait4 calls.
	 */
	__wake_up_parent(tsk, parent);
	spin_unlock_irqrestore(&sighand->siglock, flags);
}

static inline bool may_ptrace_stop(void)
{
	if (!likely(current->ptrace))
		return false;
	/*
	 * Are we in the middle of do_coredump?
	 * If so and our tracer is also part of the coredump stopping
	 * is a deadlock situation, and pointless because our tracer
	 * is dead so don't allow us to stop.
	 * If SIGKILL was already sent before the caller unlocked
	 * ->siglock we must see ->core_state != NULL. Otherwise it
	 * is safe to enter schedule().
	 *
	 * This is almost outdated, a task with the pending SIGKILL can't
	 * block in TASK_TRACED. But PTRACE_EVENT_EXIT can be reported
	 * after SIGKILL was already dequeued.
	 */
	if (unlikely(current->mm->core_state) &&
	    unlikely(current->mm == current->parent->mm))
		return false;

	return true;
}

/*
 * Return non-zero if there is a SIGKILL that should be waking us up.
 * Called with the siglock held.
 */
static bool sigkill_pending(struct task_struct *tsk)
{
	return sigismember(&tsk->pending.signal, SIGKILL) ||
	       sigismember(&tsk->signal->shared_pending.signal, SIGKILL);
}

/*
 * This must be called with current->sighand->siglock held.
 *
 * This should be the path for all ptrace stops.
 * We always set current->last_siginfo while stopped here.
 * That makes it a way to test a stopped process for
 * being ptrace-stopped vs being job-control-stopped.
 *
 * If we actually decide not to stop at all because the tracer
 * is gone, we keep current->exit_code unless clear_code.
 */
static void ptrace_stop(int exit_code, int why, int clear_code, kernel_siginfo_t *info)
	__releases(&current->sighand->siglock)
	__acquires(&current->sighand->siglock)
{
	bool gstop_done = false;

	if (arch_ptrace_stop_needed(exit_code, info)) {
		/*
		 * The arch code has something special to do before a
		 * ptrace stop.  This is allowed to block, e.g. for faults
		 * on user stack pages.  We can't keep the siglock while
		 * calling arch_ptrace_stop, so we must release it now.
		 * To preserve proper semantics, we must do this before
		 * any signal bookkeeping like checking group_stop_count.
		 * Meanwhile, a SIGKILL could come in before we retake the
		 * siglock.  That must prevent us from sleeping in TASK_TRACED.
		 * So after regaining the lock, we must check for SIGKILL.
		 */
		spin_unlock_irq(&current->sighand->siglock);
		arch_ptrace_stop(exit_code, info);
		spin_lock_irq(&current->sighand->siglock);
		if (sigkill_pending(current))
			return;
	}

	set_special_state(TASK_TRACED);

	/*
	 * We're committing to trapping.  TRACED should be visible before
	 * TRAPPING is cleared; otherwise, the tracer might fail do_wait().
	 * Also, transition to TRACED and updates to ->jobctl should be
	 * atomic with respect to siglock and should be done after the arch
	 * hook as siglock is released and regrabbed across it.
	 *
	 *     TRACER				    TRACEE
	 *
	 *     ptrace_attach()
	 * [L]   wait_on_bit(JOBCTL_TRAPPING)	[S] set_special_state(TRACED)
	 *     do_wait()
	 *       set_current_state()                smp_wmb();
	 *       ptrace_do_wait()
	 *         wait_task_stopped()
	 *           task_stopped_code()
	 * [L]         task_is_traced()		[S] task_clear_jobctl_trapping();
	 */
	smp_wmb();

	current->last_siginfo = info;
	current->exit_code = exit_code;

	/*
	 * If @why is CLD_STOPPED, we're trapping to participate in a group
	 * stop.  Do the bookkeeping.  Note that if SIGCONT was delievered
	 * across siglock relocks since INTERRUPT was scheduled, PENDING
	 * could be clear now.  We act as if SIGCONT is received after
	 * TASK_TRACED is entered - ignore it.
	 */
	if (why == CLD_STOPPED && (current->jobctl & JOBCTL_STOP_PENDING))
		gstop_done = task_participate_group_stop(current);

	/* any trap clears pending STOP trap, STOP trap clears NOTIFY */
	task_clear_jobctl_pending(current, JOBCTL_TRAP_STOP);
	if (info && info->si_code >> 8 == PTRACE_EVENT_STOP)
		task_clear_jobctl_pending(current, JOBCTL_TRAP_NOTIFY);

	/* entering a trap, clear TRAPPING */
	task_clear_jobctl_trapping(current);

	spin_unlock_irq(&current->sighand->siglock);
	read_lock(&tasklist_lock);
	if (may_ptrace_stop()) {
		/*
		 * Notify parents of the stop.
		 *
		 * While ptraced, there are two parents - the ptracer and
		 * the real_parent of the group_leader.  The ptracer should
		 * know about every stop while the real parent is only
		 * interested in the completion of group stop.  The states
		 * for the two don't interact with each other.  Notify
		 * separately unless they're gonna be duplicates.
		 */
		do_notify_parent_cldstop(current, true, why);
		if (gstop_done && ptrace_reparented(current))
			do_notify_parent_cldstop(current, false, why);

		/*
		 * Don't want to allow preemption here, because
		 * sys_ptrace() needs this task to be inactive.
		 *
		 * XXX: implement read_unlock_no_resched().
		 */
		preempt_disable();
		read_unlock(&tasklist_lock);
		cgroup_enter_frozen();
		preempt_enable_no_resched();
		freezable_schedule();
		cgroup_leave_frozen(true);
	} else {
		/*
		 * By the time we got the lock, our tracer went away.
		 * Don't drop the lock yet, another tracer may come.
		 *
		 * If @gstop_done, the ptracer went away between group stop
		 * completion and here.  During detach, it would have set
		 * JOBCTL_STOP_PENDING on us and we'll re-enter
		 * TASK_STOPPED in do_signal_stop() on return, so notifying
		 * the real parent of the group stop completion is enough.
		 */
		if (gstop_done)
			do_notify_parent_cldstop(current, false, why);

		/* tasklist protects us from ptrace_freeze_traced() */
		__set_current_state(TASK_RUNNING);
		if (clear_code)
			current->exit_code = 0;
		read_unlock(&tasklist_lock);
	}

	/*
	 * We are back.  Now reacquire the siglock before touching
	 * last_siginfo, so that we are sure to have synchronized with
	 * any signal-sending on another CPU that wants to examine it.
	 */
	spin_lock_irq(&current->sighand->siglock);
	current->last_siginfo = NULL;

	/* LISTENING can be set only during STOP traps, clear it */
	current->jobctl &= ~JOBCTL_LISTENING;

	/*
	 * Queued signals ignored us while we were stopped for tracing.
	 * So check for any that we should take before resuming user mode.
	 * This sets TIF_SIGPENDING, but never clears it.
	 */
	recalc_sigpending_tsk(current);
}

static void ptrace_do_notify(int signr, int exit_code, int why)
{
	kernel_siginfo_t info;

	clear_siginfo(&info);
	info.si_signo = signr;
	info.si_code = exit_code;
	info.si_pid = task_pid_vnr(current);
	info.si_uid = from_kuid_munged(current_user_ns(), current_uid());

	/* Let the debugger run.  */
	ptrace_stop(exit_code, why, 1, &info);
}

void ptrace_notify(int exit_code)
{
	BUG_ON((exit_code & (0x7f | ~0xffff)) != SIGTRAP);
	if (unlikely(current->task_works))
		task_work_run();

	spin_lock_irq(&current->sighand->siglock);
	ptrace_do_notify(SIGTRAP, exit_code, CLD_TRAPPED);
	spin_unlock_irq(&current->sighand->siglock);
}

/**
 * do_signal_stop - handle group stop for SIGSTOP and other stop signals
 * @signr: signr causing group stop if initiating
 *
 * If %JOBCTL_STOP_PENDING is not set yet, initiate group stop with @signr
 * and participate in it.  If already set, participate in the existing
 * group stop.  If participated in a group stop (and thus slept), %true is
 * returned with siglock released.
 *
 * If ptraced, this function doesn't handle stop itself.  Instead,
 * %JOBCTL_TRAP_STOP is scheduled and %false is returned with siglock
 * untouched.  The caller must ensure that INTERRUPT trap handling takes
 * places afterwards.
 *
 * CONTEXT:
 * Must be called with @current->sighand->siglock held, which is released
 * on %true return.
 *
 * RETURNS:
 * %false if group stop is already cancelled or ptrace trap is scheduled.
 * %true if participated in group stop.
 */
static bool do_signal_stop(int signr)
	__releases(&current->sighand->siglock)
{
	struct signal_struct *sig = current->signal;

	if (!(current->jobctl & JOBCTL_STOP_PENDING)) {
		unsigned long gstop = JOBCTL_STOP_PENDING | JOBCTL_STOP_CONSUME;
		struct task_struct *t;

		/* signr will be recorded in task->jobctl for retries */
		WARN_ON_ONCE(signr & ~JOBCTL_STOP_SIGMASK);

		if (!likely(current->jobctl & JOBCTL_STOP_DEQUEUED) ||
		    unlikely(signal_group_exit(sig)))
			return false;
		/*
		 * There is no group stop already in progress.  We must
		 * initiate one now.
		 *
		 * While ptraced, a task may be resumed while group stop is
		 * still in effect and then receive a stop signal and
		 * initiate another group stop.  This deviates from the
		 * usual behavior as two consecutive stop signals can't
		 * cause two group stops when !ptraced.  That is why we
		 * also check !task_is_stopped(t) below.
		 *
		 * The condition can be distinguished by testing whether
		 * SIGNAL_STOP_STOPPED is already set.  Don't generate
		 * group_exit_code in such case.
		 *
		 * This is not necessary for SIGNAL_STOP_CONTINUED because
		 * an intervening stop signal is required to cause two
		 * continued events regardless of ptrace.
		 */
		if (!(sig->flags & SIGNAL_STOP_STOPPED))
			sig->group_exit_code = signr;

		sig->group_stop_count = 0;

		if (task_set_jobctl_pending(current, signr | gstop))
			sig->group_stop_count++;

		t = current;
		while_each_thread(current, t) {
			/*
			 * Setting state to TASK_STOPPED for a group
			 * stop is always done with the siglock held,
			 * so this check has no races.
			 */
			if (!task_is_stopped(t) &&
			    task_set_jobctl_pending(t, signr | gstop)) {
				sig->group_stop_count++;
				if (likely(!(t->ptrace & PT_SEIZED)))
					signal_wake_up(t, 0);
				else
					ptrace_trap_notify(t);
			}
		}
	}

	if (likely(!current->ptrace)) {
		int notify = 0;

		/*
		 * If there are no other threads in the group, or if there
		 * is a group stop in progress and we are the last to stop,
		 * report to the parent.
		 */
		if (task_participate_group_stop(current))
			notify = CLD_STOPPED;

		set_special_state(TASK_STOPPED);
		spin_unlock_irq(&current->sighand->siglock);

		/*
		 * Notify the parent of the group stop completion.  Because
		 * we're not holding either the siglock or tasklist_lock
		 * here, ptracer may attach inbetween; however, this is for
		 * group stop and should always be delivered to the real
		 * parent of the group leader.  The new ptracer will get
		 * its notification when this task transitions into
		 * TASK_TRACED.
		 */
		if (notify) {
			read_lock(&tasklist_lock);
			do_notify_parent_cldstop(current, false, notify);
			read_unlock(&tasklist_lock);
		}

		/* Now we don't run again until woken by SIGCONT or SIGKILL */
		cgroup_enter_frozen();
		freezable_schedule();
		return true;
	} else {
		/*
		 * While ptraced, group stop is handled by STOP trap.
		 * Schedule it and let the caller deal with it.
		 */
		task_set_jobctl_pending(current, JOBCTL_TRAP_STOP);
		return false;
	}
}

/**
 * do_jobctl_trap - take care of ptrace jobctl traps
 *
 * When PT_SEIZED, it's used for both group stop and explicit
 * SEIZE/INTERRUPT traps.  Both generate PTRACE_EVENT_STOP trap with
 * accompanying siginfo.  If stopped, lower eight bits of exit_code contain
 * the stop signal; otherwise, %SIGTRAP.
 *
 * When !PT_SEIZED, it's used only for group stop trap with stop signal
 * number as exit_code and no siginfo.
 *
 * CONTEXT:
 * Must be called with @current->sighand->siglock held, which may be
 * released and re-acquired before returning with intervening sleep.
 */
static void do_jobctl_trap(void)
{
	struct signal_struct *signal = current->signal;
	int signr = current->jobctl & JOBCTL_STOP_SIGMASK;

	if (current->ptrace & PT_SEIZED) {
		if (!signal->group_stop_count &&
		    !(signal->flags & SIGNAL_STOP_STOPPED))
			signr = SIGTRAP;
		WARN_ON_ONCE(!signr);
		ptrace_do_notify(signr, signr | (PTRACE_EVENT_STOP << 8),
				 CLD_STOPPED);
	} else {
		WARN_ON_ONCE(!signr);
		ptrace_stop(signr, CLD_STOPPED, 0, NULL);
		current->exit_code = 0;
	}
}

/**
 * do_freezer_trap - handle the freezer jobctl trap
 *
 * Puts the task into frozen state, if only the task is not about to quit.
 * In this case it drops JOBCTL_TRAP_FREEZE.
 *
 * CONTEXT:
 * Must be called with @current->sighand->siglock held,
 * which is always released before returning.
 */
static void do_freezer_trap(void)
	__releases(&current->sighand->siglock)
{
	/*
	 * If there are other trap bits pending except JOBCTL_TRAP_FREEZE,
	 * let's make another loop to give it a chance to be handled.
	 * In any case, we'll return back.
	 */
	if ((current->jobctl & (JOBCTL_PENDING_MASK | JOBCTL_TRAP_FREEZE)) !=
	     JOBCTL_TRAP_FREEZE) {
		spin_unlock_irq(&current->sighand->siglock);
		return;
	}

	/*
	 * Now we're sure that there is no pending fatal signal and no
	 * pending traps. Clear TIF_SIGPENDING to not get out of schedule()
	 * immediately (if there is a non-fatal signal pending), and
	 * put the task into sleep.
	 */
	__set_current_state(TASK_INTERRUPTIBLE);
	clear_thread_flag(TIF_SIGPENDING);
	spin_unlock_irq(&current->sighand->siglock);
	cgroup_enter_frozen();
	freezable_schedule();
}

static int ptrace_signal(int signr, kernel_siginfo_t *info)
{
	/*
	 * We do not check sig_kernel_stop(signr) but set this marker
	 * unconditionally because we do not know whether debugger will
	 * change signr. This flag has no meaning unless we are going
	 * to stop after return from ptrace_stop(). In this case it will
	 * be checked in do_signal_stop(), we should only stop if it was
	 * not cleared by SIGCONT while we were sleeping. See also the
	 * comment in dequeue_signal().
	 */
	current->jobctl |= JOBCTL_STOP_DEQUEUED;
	ptrace_stop(signr, CLD_TRAPPED, 0, info);

	/* We're back.  Did the debugger cancel the sig?  */
	signr = current->exit_code;
	if (signr == 0)
		return signr;

	current->exit_code = 0;

	/*
	 * Update the siginfo structure if the signal has
	 * changed.  If the debugger wanted something
	 * specific in the siginfo structure then it should
	 * have updated *info via PTRACE_SETSIGINFO.
	 */
	if (signr != info->si_signo) {
		clear_siginfo(info);
		info->si_signo = signr;
		info->si_errno = 0;
		info->si_code = SI_USER;
		rcu_read_lock();
		info->si_pid = task_pid_vnr(current->parent);
		info->si_uid = from_kuid_munged(current_user_ns(),
						task_uid(current->parent));
		rcu_read_unlock();
	}

	/* If the (new) signal is now blocked, requeue it.  */
	if (sigismember(&current->blocked, signr)) {
		send_signal(signr, info, current, PIDTYPE_PID);
		signr = 0;
	}

	return signr;
}

static void hide_si_addr_tag_bits(struct ksignal *ksig)
{
	switch (siginfo_layout(ksig->sig, ksig->info.si_code)) {
	case SIL_FAULT:
	case SIL_FAULT_MCEERR:
	case SIL_FAULT_BNDERR:
	case SIL_FAULT_PKUERR:
		ksig->info.si_addr = arch_untagged_si_addr(
			ksig->info.si_addr, ksig->sig, ksig->info.si_code);
		break;
	case SIL_KILL:
	case SIL_TIMER:
	case SIL_POLL:
	case SIL_CHLD:
	case SIL_RT:
	case SIL_SYS:
		break;
	}
}

bool get_signal(struct ksignal *ksig)
{
	struct sighand_struct *sighand = current->sighand;
	struct signal_struct *signal = current->signal;
	int signr;

	/*
	 * For non-generic architectures, check for TIF_NOTIFY_SIGNAL so
	 * that the arch handlers don't all have to do it. If we get here
	 * without TIF_SIGPENDING, just exit after running signal work.
	 */
<<<<<<< HEAD
#ifdef TIF_NOTIFY_SIGNAL
=======
>>>>>>> 355fb9e2
	if (!IS_ENABLED(CONFIG_GENERIC_ENTRY)) {
		if (test_thread_flag(TIF_NOTIFY_SIGNAL))
			tracehook_notify_signal();
		if (!task_sigpending(current))
			return false;
	}
<<<<<<< HEAD
#endif
=======
>>>>>>> 355fb9e2

	if (unlikely(uprobe_deny_signal()))
		return false;

	/*
	 * Do this once, we can't return to user-mode if freezing() == T.
	 * do_signal_stop() and ptrace_stop() do freezable_schedule() and
	 * thus do not need another check after return.
	 */
	try_to_freeze();

relock:
	spin_lock_irq(&sighand->siglock);

	/*
	 * Every stopped thread goes here after wakeup. Check to see if
	 * we should notify the parent, prepare_signal(SIGCONT) encodes
	 * the CLD_ si_code into SIGNAL_CLD_MASK bits.
	 */
	if (unlikely(signal->flags & SIGNAL_CLD_MASK)) {
		int why;

		if (signal->flags & SIGNAL_CLD_CONTINUED)
			why = CLD_CONTINUED;
		else
			why = CLD_STOPPED;

		signal->flags &= ~SIGNAL_CLD_MASK;

		spin_unlock_irq(&sighand->siglock);

		/*
		 * Notify the parent that we're continuing.  This event is
		 * always per-process and doesn't make whole lot of sense
		 * for ptracers, who shouldn't consume the state via
		 * wait(2) either, but, for backward compatibility, notify
		 * the ptracer of the group leader too unless it's gonna be
		 * a duplicate.
		 */
		read_lock(&tasklist_lock);
		do_notify_parent_cldstop(current, false, why);

		if (ptrace_reparented(current->group_leader))
			do_notify_parent_cldstop(current->group_leader,
						true, why);
		read_unlock(&tasklist_lock);

		goto relock;
	}

	/* Has this task already been marked for death? */
	if (signal_group_exit(signal)) {
		ksig->info.si_signo = signr = SIGKILL;
		sigdelset(&current->pending.signal, SIGKILL);
		trace_signal_deliver(SIGKILL, SEND_SIG_NOINFO,
				&sighand->action[SIGKILL - 1]);
		recalc_sigpending();
		goto fatal;
	}

	for (;;) {
		struct k_sigaction *ka;

		if (unlikely(current->jobctl & JOBCTL_STOP_PENDING) &&
		    do_signal_stop(0))
			goto relock;

		if (unlikely(current->jobctl &
			     (JOBCTL_TRAP_MASK | JOBCTL_TRAP_FREEZE))) {
			if (current->jobctl & JOBCTL_TRAP_MASK) {
				do_jobctl_trap();
				spin_unlock_irq(&sighand->siglock);
			} else if (current->jobctl & JOBCTL_TRAP_FREEZE)
				do_freezer_trap();

			goto relock;
		}

		/*
		 * If the task is leaving the frozen state, let's update
		 * cgroup counters and reset the frozen bit.
		 */
		if (unlikely(cgroup_task_frozen(current))) {
			spin_unlock_irq(&sighand->siglock);
			cgroup_leave_frozen(false);
			goto relock;
		}

		/*
		 * Signals generated by the execution of an instruction
		 * need to be delivered before any other pending signals
		 * so that the instruction pointer in the signal stack
		 * frame points to the faulting instruction.
		 */
		signr = dequeue_synchronous_signal(&ksig->info);
		if (!signr)
			signr = dequeue_signal(current, &current->blocked, &ksig->info);

		if (!signr)
			break; /* will return 0 */

		if (unlikely(current->ptrace) && signr != SIGKILL) {
			signr = ptrace_signal(signr, &ksig->info);
			if (!signr)
				continue;
		}

		ka = &sighand->action[signr-1];

		/* Trace actually delivered signals. */
		trace_signal_deliver(signr, &ksig->info, ka);

		if (ka->sa.sa_handler == SIG_IGN) /* Do nothing.  */
			continue;
		if (ka->sa.sa_handler != SIG_DFL) {
			/* Run the handler.  */
			ksig->ka = *ka;

			if (ka->sa.sa_flags & SA_ONESHOT)
				ka->sa.sa_handler = SIG_DFL;

			break; /* will return non-zero "signr" value */
		}

		/*
		 * Now we are doing the default action for this signal.
		 */
		if (sig_kernel_ignore(signr)) /* Default is nothing. */
			continue;

		/*
		 * Global init gets no signals it doesn't want.
		 * Container-init gets no signals it doesn't want from same
		 * container.
		 *
		 * Note that if global/container-init sees a sig_kernel_only()
		 * signal here, the signal must have been generated internally
		 * or must have come from an ancestor namespace. In either
		 * case, the signal cannot be dropped.
		 */
		if (unlikely(signal->flags & SIGNAL_UNKILLABLE) &&
				!sig_kernel_only(signr))
			continue;

		if (sig_kernel_stop(signr)) {
			/*
			 * The default action is to stop all threads in
			 * the thread group.  The job control signals
			 * do nothing in an orphaned pgrp, but SIGSTOP
			 * always works.  Note that siglock needs to be
			 * dropped during the call to is_orphaned_pgrp()
			 * because of lock ordering with tasklist_lock.
			 * This allows an intervening SIGCONT to be posted.
			 * We need to check for that and bail out if necessary.
			 */
			if (signr != SIGSTOP) {
				spin_unlock_irq(&sighand->siglock);

				/* signals can be posted during this window */

				if (is_current_pgrp_orphaned())
					goto relock;

				spin_lock_irq(&sighand->siglock);
			}

			if (likely(do_signal_stop(ksig->info.si_signo))) {
				/* It released the siglock.  */
				goto relock;
			}

			/*
			 * We didn't actually stop, due to a race
			 * with SIGCONT or something like that.
			 */
			continue;
		}

	fatal:
		spin_unlock_irq(&sighand->siglock);
		if (unlikely(cgroup_task_frozen(current)))
			cgroup_leave_frozen(true);

		/*
		 * Anything else is fatal, maybe with a core dump.
		 */
		current->flags |= PF_SIGNALED;

		if (sig_kernel_coredump(signr)) {
			if (print_fatal_signals)
				print_fatal_signal(ksig->info.si_signo);
			proc_coredump_connector(current);
			/*
			 * If it was able to dump core, this kills all
			 * other threads in the group and synchronizes with
			 * their demise.  If we lost the race with another
			 * thread getting here, it set group_exit_code
			 * first and our do_group_exit call below will use
			 * that value and ignore the one we pass it.
			 */
			do_coredump(&ksig->info);
		}

		/*
		 * Death signals, no core dump.
		 */
		do_group_exit(ksig->info.si_signo);
		/* NOTREACHED */
	}
	spin_unlock_irq(&sighand->siglock);

	ksig->sig = signr;

	if (!(ksig->ka.sa.sa_flags & SA_EXPOSE_TAGBITS))
		hide_si_addr_tag_bits(ksig);

	return ksig->sig > 0;
}

/**
 * signal_delivered - 
 * @ksig:		kernel signal struct
 * @stepping:		nonzero if debugger single-step or block-step in use
 *
 * This function should be called when a signal has successfully been
 * delivered. It updates the blocked signals accordingly (@ksig->ka.sa.sa_mask
 * is always blocked, and the signal itself is blocked unless %SA_NODEFER
 * is set in @ksig->ka.sa.sa_flags.  Tracing is notified.
 */
static void signal_delivered(struct ksignal *ksig, int stepping)
{
	sigset_t blocked;

	/* A signal was successfully delivered, and the
	   saved sigmask was stored on the signal frame,
	   and will be restored by sigreturn.  So we can
	   simply clear the restore sigmask flag.  */
	clear_restore_sigmask();

	sigorsets(&blocked, &current->blocked, &ksig->ka.sa.sa_mask);
	if (!(ksig->ka.sa.sa_flags & SA_NODEFER))
		sigaddset(&blocked, ksig->sig);
	set_current_blocked(&blocked);
	tracehook_signal_handler(stepping);
}

void signal_setup_done(int failed, struct ksignal *ksig, int stepping)
{
	if (failed)
		force_sigsegv(ksig->sig);
	else
		signal_delivered(ksig, stepping);
}

/*
 * It could be that complete_signal() picked us to notify about the
 * group-wide signal. Other threads should be notified now to take
 * the shared signals in @which since we will not.
 */
static void retarget_shared_pending(struct task_struct *tsk, sigset_t *which)
{
	sigset_t retarget;
	struct task_struct *t;

	sigandsets(&retarget, &tsk->signal->shared_pending.signal, which);
	if (sigisemptyset(&retarget))
		return;

	t = tsk;
	while_each_thread(tsk, t) {
		if (t->flags & PF_EXITING)
			continue;

		if (!has_pending_signals(&retarget, &t->blocked))
			continue;
		/* Remove the signals this thread can handle. */
		sigandsets(&retarget, &retarget, &t->blocked);

		if (!task_sigpending(t))
			signal_wake_up(t, 0);

		if (sigisemptyset(&retarget))
			break;
	}
}

void exit_signals(struct task_struct *tsk)
{
	int group_stop = 0;
	sigset_t unblocked;

	/*
	 * @tsk is about to have PF_EXITING set - lock out users which
	 * expect stable threadgroup.
	 */
	cgroup_threadgroup_change_begin(tsk);

	if (thread_group_empty(tsk) || signal_group_exit(tsk->signal)) {
		tsk->flags |= PF_EXITING;
		cgroup_threadgroup_change_end(tsk);
		return;
	}

	spin_lock_irq(&tsk->sighand->siglock);
	/*
	 * From now this task is not visible for group-wide signals,
	 * see wants_signal(), do_signal_stop().
	 */
	tsk->flags |= PF_EXITING;

	cgroup_threadgroup_change_end(tsk);

	if (!task_sigpending(tsk))
		goto out;

	unblocked = tsk->blocked;
	signotset(&unblocked);
	retarget_shared_pending(tsk, &unblocked);

	if (unlikely(tsk->jobctl & JOBCTL_STOP_PENDING) &&
	    task_participate_group_stop(tsk))
		group_stop = CLD_STOPPED;
out:
	spin_unlock_irq(&tsk->sighand->siglock);

	/*
	 * If group stop has completed, deliver the notification.  This
	 * should always go to the real parent of the group leader.
	 */
	if (unlikely(group_stop)) {
		read_lock(&tasklist_lock);
		do_notify_parent_cldstop(tsk, false, group_stop);
		read_unlock(&tasklist_lock);
	}
}

/*
 * System call entry points.
 */

/**
 *  sys_restart_syscall - restart a system call
 */
SYSCALL_DEFINE0(restart_syscall)
{
	struct restart_block *restart = &current->restart_block;
	return restart->fn(restart);
}

long do_no_restart_syscall(struct restart_block *param)
{
	return -EINTR;
}

static void __set_task_blocked(struct task_struct *tsk, const sigset_t *newset)
{
	if (task_sigpending(tsk) && !thread_group_empty(tsk)) {
		sigset_t newblocked;
		/* A set of now blocked but previously unblocked signals. */
		sigandnsets(&newblocked, newset, &current->blocked);
		retarget_shared_pending(tsk, &newblocked);
	}
	tsk->blocked = *newset;
	recalc_sigpending();
}

/**
 * set_current_blocked - change current->blocked mask
 * @newset: new mask
 *
 * It is wrong to change ->blocked directly, this helper should be used
 * to ensure the process can't miss a shared signal we are going to block.
 */
void set_current_blocked(sigset_t *newset)
{
	sigdelsetmask(newset, sigmask(SIGKILL) | sigmask(SIGSTOP));
	__set_current_blocked(newset);
}

void __set_current_blocked(const sigset_t *newset)
{
	struct task_struct *tsk = current;

	/*
	 * In case the signal mask hasn't changed, there is nothing we need
	 * to do. The current->blocked shouldn't be modified by other task.
	 */
	if (sigequalsets(&tsk->blocked, newset))
		return;

	spin_lock_irq(&tsk->sighand->siglock);
	__set_task_blocked(tsk, newset);
	spin_unlock_irq(&tsk->sighand->siglock);
}

/*
 * This is also useful for kernel threads that want to temporarily
 * (or permanently) block certain signals.
 *
 * NOTE! Unlike the user-mode sys_sigprocmask(), the kernel
 * interface happily blocks "unblockable" signals like SIGKILL
 * and friends.
 */
int sigprocmask(int how, sigset_t *set, sigset_t *oldset)
{
	struct task_struct *tsk = current;
	sigset_t newset;

	/* Lockless, only current can change ->blocked, never from irq */
	if (oldset)
		*oldset = tsk->blocked;

	switch (how) {
	case SIG_BLOCK:
		sigorsets(&newset, &tsk->blocked, set);
		break;
	case SIG_UNBLOCK:
		sigandnsets(&newset, &tsk->blocked, set);
		break;
	case SIG_SETMASK:
		newset = *set;
		break;
	default:
		return -EINVAL;
	}

	__set_current_blocked(&newset);
	return 0;
}
EXPORT_SYMBOL(sigprocmask);

/*
 * The api helps set app-provided sigmasks.
 *
 * This is useful for syscalls such as ppoll, pselect, io_pgetevents and
 * epoll_pwait where a new sigmask is passed from userland for the syscalls.
 *
 * Note that it does set_restore_sigmask() in advance, so it must be always
 * paired with restore_saved_sigmask_unless() before return from syscall.
 */
int set_user_sigmask(const sigset_t __user *umask, size_t sigsetsize)
{
	sigset_t kmask;

	if (!umask)
		return 0;
	if (sigsetsize != sizeof(sigset_t))
		return -EINVAL;
	if (copy_from_user(&kmask, umask, sizeof(sigset_t)))
		return -EFAULT;

	set_restore_sigmask();
	current->saved_sigmask = current->blocked;
	set_current_blocked(&kmask);

	return 0;
}

#ifdef CONFIG_COMPAT
int set_compat_user_sigmask(const compat_sigset_t __user *umask,
			    size_t sigsetsize)
{
	sigset_t kmask;

	if (!umask)
		return 0;
	if (sigsetsize != sizeof(compat_sigset_t))
		return -EINVAL;
	if (get_compat_sigset(&kmask, umask))
		return -EFAULT;

	set_restore_sigmask();
	current->saved_sigmask = current->blocked;
	set_current_blocked(&kmask);

	return 0;
}
#endif

/**
 *  sys_rt_sigprocmask - change the list of currently blocked signals
 *  @how: whether to add, remove, or set signals
 *  @nset: stores pending signals
 *  @oset: previous value of signal mask if non-null
 *  @sigsetsize: size of sigset_t type
 */
SYSCALL_DEFINE4(rt_sigprocmask, int, how, sigset_t __user *, nset,
		sigset_t __user *, oset, size_t, sigsetsize)
{
	sigset_t old_set, new_set;
	int error;

	/* XXX: Don't preclude handling different sized sigset_t's.  */
	if (sigsetsize != sizeof(sigset_t))
		return -EINVAL;

	old_set = current->blocked;

	if (nset) {
		if (copy_from_user(&new_set, nset, sizeof(sigset_t)))
			return -EFAULT;
		sigdelsetmask(&new_set, sigmask(SIGKILL)|sigmask(SIGSTOP));

		error = sigprocmask(how, &new_set, NULL);
		if (error)
			return error;
	}

	if (oset) {
		if (copy_to_user(oset, &old_set, sizeof(sigset_t)))
			return -EFAULT;
	}

	return 0;
}

#ifdef CONFIG_COMPAT
COMPAT_SYSCALL_DEFINE4(rt_sigprocmask, int, how, compat_sigset_t __user *, nset,
		compat_sigset_t __user *, oset, compat_size_t, sigsetsize)
{
	sigset_t old_set = current->blocked;

	/* XXX: Don't preclude handling different sized sigset_t's.  */
	if (sigsetsize != sizeof(sigset_t))
		return -EINVAL;

	if (nset) {
		sigset_t new_set;
		int error;
		if (get_compat_sigset(&new_set, nset))
			return -EFAULT;
		sigdelsetmask(&new_set, sigmask(SIGKILL)|sigmask(SIGSTOP));

		error = sigprocmask(how, &new_set, NULL);
		if (error)
			return error;
	}
	return oset ? put_compat_sigset(oset, &old_set, sizeof(*oset)) : 0;
}
#endif

static void do_sigpending(sigset_t *set)
{
	spin_lock_irq(&current->sighand->siglock);
	sigorsets(set, &current->pending.signal,
		  &current->signal->shared_pending.signal);
	spin_unlock_irq(&current->sighand->siglock);

	/* Outside the lock because only this thread touches it.  */
	sigandsets(set, &current->blocked, set);
}

/**
 *  sys_rt_sigpending - examine a pending signal that has been raised
 *			while blocked
 *  @uset: stores pending signals
 *  @sigsetsize: size of sigset_t type or larger
 */
SYSCALL_DEFINE2(rt_sigpending, sigset_t __user *, uset, size_t, sigsetsize)
{
	sigset_t set;

	if (sigsetsize > sizeof(*uset))
		return -EINVAL;

	do_sigpending(&set);

	if (copy_to_user(uset, &set, sigsetsize))
		return -EFAULT;

	return 0;
}

#ifdef CONFIG_COMPAT
COMPAT_SYSCALL_DEFINE2(rt_sigpending, compat_sigset_t __user *, uset,
		compat_size_t, sigsetsize)
{
	sigset_t set;

	if (sigsetsize > sizeof(*uset))
		return -EINVAL;

	do_sigpending(&set);

	return put_compat_sigset(uset, &set, sigsetsize);
}
#endif

static const struct {
	unsigned char limit, layout;
} sig_sicodes[] = {
	[SIGILL]  = { NSIGILL,  SIL_FAULT },
	[SIGFPE]  = { NSIGFPE,  SIL_FAULT },
	[SIGSEGV] = { NSIGSEGV, SIL_FAULT },
	[SIGBUS]  = { NSIGBUS,  SIL_FAULT },
	[SIGTRAP] = { NSIGTRAP, SIL_FAULT },
#if defined(SIGEMT)
	[SIGEMT]  = { NSIGEMT,  SIL_FAULT },
#endif
	[SIGCHLD] = { NSIGCHLD, SIL_CHLD },
	[SIGPOLL] = { NSIGPOLL, SIL_POLL },
	[SIGSYS]  = { NSIGSYS,  SIL_SYS },
};

static bool known_siginfo_layout(unsigned sig, int si_code)
{
	if (si_code == SI_KERNEL)
		return true;
	else if ((si_code > SI_USER)) {
		if (sig_specific_sicodes(sig)) {
			if (si_code <= sig_sicodes[sig].limit)
				return true;
		}
		else if (si_code <= NSIGPOLL)
			return true;
	}
	else if (si_code >= SI_DETHREAD)
		return true;
	else if (si_code == SI_ASYNCNL)
		return true;
	return false;
}

enum siginfo_layout siginfo_layout(unsigned sig, int si_code)
{
	enum siginfo_layout layout = SIL_KILL;
	if ((si_code > SI_USER) && (si_code < SI_KERNEL)) {
		if ((sig < ARRAY_SIZE(sig_sicodes)) &&
		    (si_code <= sig_sicodes[sig].limit)) {
			layout = sig_sicodes[sig].layout;
			/* Handle the exceptions */
			if ((sig == SIGBUS) &&
			    (si_code >= BUS_MCEERR_AR) && (si_code <= BUS_MCEERR_AO))
				layout = SIL_FAULT_MCEERR;
			else if ((sig == SIGSEGV) && (si_code == SEGV_BNDERR))
				layout = SIL_FAULT_BNDERR;
#ifdef SEGV_PKUERR
			else if ((sig == SIGSEGV) && (si_code == SEGV_PKUERR))
				layout = SIL_FAULT_PKUERR;
#endif
		}
		else if (si_code <= NSIGPOLL)
			layout = SIL_POLL;
	} else {
		if (si_code == SI_TIMER)
			layout = SIL_TIMER;
		else if (si_code == SI_SIGIO)
			layout = SIL_POLL;
		else if (si_code < 0)
			layout = SIL_RT;
	}
	return layout;
}

static inline char __user *si_expansion(const siginfo_t __user *info)
{
	return ((char __user *)info) + sizeof(struct kernel_siginfo);
}

int copy_siginfo_to_user(siginfo_t __user *to, const kernel_siginfo_t *from)
{
	char __user *expansion = si_expansion(to);
	if (copy_to_user(to, from , sizeof(struct kernel_siginfo)))
		return -EFAULT;
	if (clear_user(expansion, SI_EXPANSION_SIZE))
		return -EFAULT;
	return 0;
}

static int post_copy_siginfo_from_user(kernel_siginfo_t *info,
				       const siginfo_t __user *from)
{
	if (unlikely(!known_siginfo_layout(info->si_signo, info->si_code))) {
		char __user *expansion = si_expansion(from);
		char buf[SI_EXPANSION_SIZE];
		int i;
		/*
		 * An unknown si_code might need more than
		 * sizeof(struct kernel_siginfo) bytes.  Verify all of the
		 * extra bytes are 0.  This guarantees copy_siginfo_to_user
		 * will return this data to userspace exactly.
		 */
		if (copy_from_user(&buf, expansion, SI_EXPANSION_SIZE))
			return -EFAULT;
		for (i = 0; i < SI_EXPANSION_SIZE; i++) {
			if (buf[i] != 0)
				return -E2BIG;
		}
	}
	return 0;
}

static int __copy_siginfo_from_user(int signo, kernel_siginfo_t *to,
				    const siginfo_t __user *from)
{
	if (copy_from_user(to, from, sizeof(struct kernel_siginfo)))
		return -EFAULT;
	to->si_signo = signo;
	return post_copy_siginfo_from_user(to, from);
}

int copy_siginfo_from_user(kernel_siginfo_t *to, const siginfo_t __user *from)
{
	if (copy_from_user(to, from, sizeof(struct kernel_siginfo)))
		return -EFAULT;
	return post_copy_siginfo_from_user(to, from);
}

#ifdef CONFIG_COMPAT
/**
 * copy_siginfo_to_external32 - copy a kernel siginfo into a compat user siginfo
 * @to: compat siginfo destination
 * @from: kernel siginfo source
 *
 * Note: This function does not work properly for the SIGCHLD on x32, but
 * fortunately it doesn't have to.  The only valid callers for this function are
 * copy_siginfo_to_user32, which is overriden for x32 and the coredump code.
 * The latter does not care because SIGCHLD will never cause a coredump.
 */
void copy_siginfo_to_external32(struct compat_siginfo *to,
		const struct kernel_siginfo *from)
{
	memset(to, 0, sizeof(*to));

	to->si_signo = from->si_signo;
	to->si_errno = from->si_errno;
	to->si_code  = from->si_code;
	switch(siginfo_layout(from->si_signo, from->si_code)) {
	case SIL_KILL:
		to->si_pid = from->si_pid;
		to->si_uid = from->si_uid;
		break;
	case SIL_TIMER:
		to->si_tid     = from->si_tid;
		to->si_overrun = from->si_overrun;
		to->si_int     = from->si_int;
		break;
	case SIL_POLL:
		to->si_band = from->si_band;
		to->si_fd   = from->si_fd;
		break;
	case SIL_FAULT:
		to->si_addr = ptr_to_compat(from->si_addr);
#ifdef __ARCH_SI_TRAPNO
		to->si_trapno = from->si_trapno;
#endif
		break;
	case SIL_FAULT_MCEERR:
		to->si_addr = ptr_to_compat(from->si_addr);
#ifdef __ARCH_SI_TRAPNO
		to->si_trapno = from->si_trapno;
#endif
		to->si_addr_lsb = from->si_addr_lsb;
		break;
	case SIL_FAULT_BNDERR:
		to->si_addr = ptr_to_compat(from->si_addr);
#ifdef __ARCH_SI_TRAPNO
		to->si_trapno = from->si_trapno;
#endif
		to->si_lower = ptr_to_compat(from->si_lower);
		to->si_upper = ptr_to_compat(from->si_upper);
		break;
	case SIL_FAULT_PKUERR:
		to->si_addr = ptr_to_compat(from->si_addr);
#ifdef __ARCH_SI_TRAPNO
		to->si_trapno = from->si_trapno;
#endif
		to->si_pkey = from->si_pkey;
		break;
	case SIL_CHLD:
		to->si_pid = from->si_pid;
		to->si_uid = from->si_uid;
		to->si_status = from->si_status;
		to->si_utime = from->si_utime;
		to->si_stime = from->si_stime;
		break;
	case SIL_RT:
		to->si_pid = from->si_pid;
		to->si_uid = from->si_uid;
		to->si_int = from->si_int;
		break;
	case SIL_SYS:
		to->si_call_addr = ptr_to_compat(from->si_call_addr);
		to->si_syscall   = from->si_syscall;
		to->si_arch      = from->si_arch;
		break;
	}
}

int __copy_siginfo_to_user32(struct compat_siginfo __user *to,
			   const struct kernel_siginfo *from)
{
	struct compat_siginfo new;

	copy_siginfo_to_external32(&new, from);
	if (copy_to_user(to, &new, sizeof(struct compat_siginfo)))
		return -EFAULT;
	return 0;
}

static int post_copy_siginfo_from_user32(kernel_siginfo_t *to,
					 const struct compat_siginfo *from)
{
	clear_siginfo(to);
	to->si_signo = from->si_signo;
	to->si_errno = from->si_errno;
	to->si_code  = from->si_code;
	switch(siginfo_layout(from->si_signo, from->si_code)) {
	case SIL_KILL:
		to->si_pid = from->si_pid;
		to->si_uid = from->si_uid;
		break;
	case SIL_TIMER:
		to->si_tid     = from->si_tid;
		to->si_overrun = from->si_overrun;
		to->si_int     = from->si_int;
		break;
	case SIL_POLL:
		to->si_band = from->si_band;
		to->si_fd   = from->si_fd;
		break;
	case SIL_FAULT:
		to->si_addr = compat_ptr(from->si_addr);
#ifdef __ARCH_SI_TRAPNO
		to->si_trapno = from->si_trapno;
#endif
		break;
	case SIL_FAULT_MCEERR:
		to->si_addr = compat_ptr(from->si_addr);
#ifdef __ARCH_SI_TRAPNO
		to->si_trapno = from->si_trapno;
#endif
		to->si_addr_lsb = from->si_addr_lsb;
		break;
	case SIL_FAULT_BNDERR:
		to->si_addr = compat_ptr(from->si_addr);
#ifdef __ARCH_SI_TRAPNO
		to->si_trapno = from->si_trapno;
#endif
		to->si_lower = compat_ptr(from->si_lower);
		to->si_upper = compat_ptr(from->si_upper);
		break;
	case SIL_FAULT_PKUERR:
		to->si_addr = compat_ptr(from->si_addr);
#ifdef __ARCH_SI_TRAPNO
		to->si_trapno = from->si_trapno;
#endif
		to->si_pkey = from->si_pkey;
		break;
	case SIL_CHLD:
		to->si_pid    = from->si_pid;
		to->si_uid    = from->si_uid;
		to->si_status = from->si_status;
#ifdef CONFIG_X86_X32_ABI
		if (in_x32_syscall()) {
			to->si_utime = from->_sifields._sigchld_x32._utime;
			to->si_stime = from->_sifields._sigchld_x32._stime;
		} else
#endif
		{
			to->si_utime = from->si_utime;
			to->si_stime = from->si_stime;
		}
		break;
	case SIL_RT:
		to->si_pid = from->si_pid;
		to->si_uid = from->si_uid;
		to->si_int = from->si_int;
		break;
	case SIL_SYS:
		to->si_call_addr = compat_ptr(from->si_call_addr);
		to->si_syscall   = from->si_syscall;
		to->si_arch      = from->si_arch;
		break;
	}
	return 0;
}

static int __copy_siginfo_from_user32(int signo, struct kernel_siginfo *to,
				      const struct compat_siginfo __user *ufrom)
{
	struct compat_siginfo from;

	if (copy_from_user(&from, ufrom, sizeof(struct compat_siginfo)))
		return -EFAULT;

	from.si_signo = signo;
	return post_copy_siginfo_from_user32(to, &from);
}

int copy_siginfo_from_user32(struct kernel_siginfo *to,
			     const struct compat_siginfo __user *ufrom)
{
	struct compat_siginfo from;

	if (copy_from_user(&from, ufrom, sizeof(struct compat_siginfo)))
		return -EFAULT;

	return post_copy_siginfo_from_user32(to, &from);
}
#endif /* CONFIG_COMPAT */

/**
 *  do_sigtimedwait - wait for queued signals specified in @which
 *  @which: queued signals to wait for
 *  @info: if non-null, the signal's siginfo is returned here
 *  @ts: upper bound on process time suspension
 */
static int do_sigtimedwait(const sigset_t *which, kernel_siginfo_t *info,
		    const struct timespec64 *ts)
{
	ktime_t *to = NULL, timeout = KTIME_MAX;
	struct task_struct *tsk = current;
	sigset_t mask = *which;
	int sig, ret = 0;

	if (ts) {
		if (!timespec64_valid(ts))
			return -EINVAL;
		timeout = timespec64_to_ktime(*ts);
		to = &timeout;
	}

	/*
	 * Invert the set of allowed signals to get those we want to block.
	 */
	sigdelsetmask(&mask, sigmask(SIGKILL) | sigmask(SIGSTOP));
	signotset(&mask);

	spin_lock_irq(&tsk->sighand->siglock);
	sig = dequeue_signal(tsk, &mask, info);
	if (!sig && timeout) {
		/*
		 * None ready, temporarily unblock those we're interested
		 * while we are sleeping in so that we'll be awakened when
		 * they arrive. Unblocking is always fine, we can avoid
		 * set_current_blocked().
		 */
		tsk->real_blocked = tsk->blocked;
		sigandsets(&tsk->blocked, &tsk->blocked, &mask);
		recalc_sigpending();
		spin_unlock_irq(&tsk->sighand->siglock);

		__set_current_state(TASK_INTERRUPTIBLE);
		ret = freezable_schedule_hrtimeout_range(to, tsk->timer_slack_ns,
							 HRTIMER_MODE_REL);
		spin_lock_irq(&tsk->sighand->siglock);
		__set_task_blocked(tsk, &tsk->real_blocked);
		sigemptyset(&tsk->real_blocked);
		sig = dequeue_signal(tsk, &mask, info);
	}
	spin_unlock_irq(&tsk->sighand->siglock);

	if (sig)
		return sig;
	return ret ? -EINTR : -EAGAIN;
}

/**
 *  sys_rt_sigtimedwait - synchronously wait for queued signals specified
 *			in @uthese
 *  @uthese: queued signals to wait for
 *  @uinfo: if non-null, the signal's siginfo is returned here
 *  @uts: upper bound on process time suspension
 *  @sigsetsize: size of sigset_t type
 */
SYSCALL_DEFINE4(rt_sigtimedwait, const sigset_t __user *, uthese,
		siginfo_t __user *, uinfo,
		const struct __kernel_timespec __user *, uts,
		size_t, sigsetsize)
{
	sigset_t these;
	struct timespec64 ts;
	kernel_siginfo_t info;
	int ret;

	/* XXX: Don't preclude handling different sized sigset_t's.  */
	if (sigsetsize != sizeof(sigset_t))
		return -EINVAL;

	if (copy_from_user(&these, uthese, sizeof(these)))
		return -EFAULT;

	if (uts) {
		if (get_timespec64(&ts, uts))
			return -EFAULT;
	}

	ret = do_sigtimedwait(&these, &info, uts ? &ts : NULL);

	if (ret > 0 && uinfo) {
		if (copy_siginfo_to_user(uinfo, &info))
			ret = -EFAULT;
	}

	return ret;
}

#ifdef CONFIG_COMPAT_32BIT_TIME
SYSCALL_DEFINE4(rt_sigtimedwait_time32, const sigset_t __user *, uthese,
		siginfo_t __user *, uinfo,
		const struct old_timespec32 __user *, uts,
		size_t, sigsetsize)
{
	sigset_t these;
	struct timespec64 ts;
	kernel_siginfo_t info;
	int ret;

	if (sigsetsize != sizeof(sigset_t))
		return -EINVAL;

	if (copy_from_user(&these, uthese, sizeof(these)))
		return -EFAULT;

	if (uts) {
		if (get_old_timespec32(&ts, uts))
			return -EFAULT;
	}

	ret = do_sigtimedwait(&these, &info, uts ? &ts : NULL);

	if (ret > 0 && uinfo) {
		if (copy_siginfo_to_user(uinfo, &info))
			ret = -EFAULT;
	}

	return ret;
}
#endif

#ifdef CONFIG_COMPAT
COMPAT_SYSCALL_DEFINE4(rt_sigtimedwait_time64, compat_sigset_t __user *, uthese,
		struct compat_siginfo __user *, uinfo,
		struct __kernel_timespec __user *, uts, compat_size_t, sigsetsize)
{
	sigset_t s;
	struct timespec64 t;
	kernel_siginfo_t info;
	long ret;

	if (sigsetsize != sizeof(sigset_t))
		return -EINVAL;

	if (get_compat_sigset(&s, uthese))
		return -EFAULT;

	if (uts) {
		if (get_timespec64(&t, uts))
			return -EFAULT;
	}

	ret = do_sigtimedwait(&s, &info, uts ? &t : NULL);

	if (ret > 0 && uinfo) {
		if (copy_siginfo_to_user32(uinfo, &info))
			ret = -EFAULT;
	}

	return ret;
}

#ifdef CONFIG_COMPAT_32BIT_TIME
COMPAT_SYSCALL_DEFINE4(rt_sigtimedwait_time32, compat_sigset_t __user *, uthese,
		struct compat_siginfo __user *, uinfo,
		struct old_timespec32 __user *, uts, compat_size_t, sigsetsize)
{
	sigset_t s;
	struct timespec64 t;
	kernel_siginfo_t info;
	long ret;

	if (sigsetsize != sizeof(sigset_t))
		return -EINVAL;

	if (get_compat_sigset(&s, uthese))
		return -EFAULT;

	if (uts) {
		if (get_old_timespec32(&t, uts))
			return -EFAULT;
	}

	ret = do_sigtimedwait(&s, &info, uts ? &t : NULL);

	if (ret > 0 && uinfo) {
		if (copy_siginfo_to_user32(uinfo, &info))
			ret = -EFAULT;
	}

	return ret;
}
#endif
#endif

static inline void prepare_kill_siginfo(int sig, struct kernel_siginfo *info)
{
	clear_siginfo(info);
	info->si_signo = sig;
	info->si_errno = 0;
	info->si_code = SI_USER;
	info->si_pid = task_tgid_vnr(current);
	info->si_uid = from_kuid_munged(current_user_ns(), current_uid());
}

/**
 *  sys_kill - send a signal to a process
 *  @pid: the PID of the process
 *  @sig: signal to be sent
 */
SYSCALL_DEFINE2(kill, pid_t, pid, int, sig)
{
	struct kernel_siginfo info;

	prepare_kill_siginfo(sig, &info);

	return kill_something_info(sig, &info, pid);
}

/*
 * Verify that the signaler and signalee either are in the same pid namespace
 * or that the signaler's pid namespace is an ancestor of the signalee's pid
 * namespace.
 */
static bool access_pidfd_pidns(struct pid *pid)
{
	struct pid_namespace *active = task_active_pid_ns(current);
	struct pid_namespace *p = ns_of_pid(pid);

	for (;;) {
		if (!p)
			return false;
		if (p == active)
			break;
		p = p->parent;
	}

	return true;
}

static int copy_siginfo_from_user_any(kernel_siginfo_t *kinfo, siginfo_t *info)
{
#ifdef CONFIG_COMPAT
	/*
	 * Avoid hooking up compat syscalls and instead handle necessary
	 * conversions here. Note, this is a stop-gap measure and should not be
	 * considered a generic solution.
	 */
	if (in_compat_syscall())
		return copy_siginfo_from_user32(
			kinfo, (struct compat_siginfo __user *)info);
#endif
	return copy_siginfo_from_user(kinfo, info);
}

static struct pid *pidfd_to_pid(const struct file *file)
{
	struct pid *pid;

	pid = pidfd_pid(file);
	if (!IS_ERR(pid))
		return pid;

	return tgid_pidfd_to_pid(file);
}

/**
 * sys_pidfd_send_signal - Signal a process through a pidfd
 * @pidfd:  file descriptor of the process
 * @sig:    signal to send
 * @info:   signal info
 * @flags:  future flags
 *
 * The syscall currently only signals via PIDTYPE_PID which covers
 * kill(<positive-pid>, <signal>. It does not signal threads or process
 * groups.
 * In order to extend the syscall to threads and process groups the @flags
 * argument should be used. In essence, the @flags argument will determine
 * what is signaled and not the file descriptor itself. Put in other words,
 * grouping is a property of the flags argument not a property of the file
 * descriptor.
 *
 * Return: 0 on success, negative errno on failure
 */
SYSCALL_DEFINE4(pidfd_send_signal, int, pidfd, int, sig,
		siginfo_t __user *, info, unsigned int, flags)
{
	int ret;
	struct fd f;
	struct pid *pid;
	kernel_siginfo_t kinfo;

	/* Enforce flags be set to 0 until we add an extension. */
	if (flags)
		return -EINVAL;

	f = fdget(pidfd);
	if (!f.file)
		return -EBADF;

	/* Is this a pidfd? */
	pid = pidfd_to_pid(f.file);
	if (IS_ERR(pid)) {
		ret = PTR_ERR(pid);
		goto err;
	}

	ret = -EINVAL;
	if (!access_pidfd_pidns(pid))
		goto err;

	if (info) {
		ret = copy_siginfo_from_user_any(&kinfo, info);
		if (unlikely(ret))
			goto err;

		ret = -EINVAL;
		if (unlikely(sig != kinfo.si_signo))
			goto err;

		/* Only allow sending arbitrary signals to yourself. */
		ret = -EPERM;
		if ((task_pid(current) != pid) &&
		    (kinfo.si_code >= 0 || kinfo.si_code == SI_TKILL))
			goto err;
	} else {
		prepare_kill_siginfo(sig, &kinfo);
	}

	ret = kill_pid_info(sig, &kinfo, pid);

err:
	fdput(f);
	return ret;
}

static int
do_send_specific(pid_t tgid, pid_t pid, int sig, struct kernel_siginfo *info)
{
	struct task_struct *p;
	int error = -ESRCH;

	rcu_read_lock();
	p = find_task_by_vpid(pid);
	if (p && (tgid <= 0 || task_tgid_vnr(p) == tgid)) {
		error = check_kill_permission(sig, info, p);
		/*
		 * The null signal is a permissions and process existence
		 * probe.  No signal is actually delivered.
		 */
		if (!error && sig) {
			error = do_send_sig_info(sig, info, p, PIDTYPE_PID);
			/*
			 * If lock_task_sighand() failed we pretend the task
			 * dies after receiving the signal. The window is tiny,
			 * and the signal is private anyway.
			 */
			if (unlikely(error == -ESRCH))
				error = 0;
		}
	}
	rcu_read_unlock();

	return error;
}

static int do_tkill(pid_t tgid, pid_t pid, int sig)
{
	struct kernel_siginfo info;

	clear_siginfo(&info);
	info.si_signo = sig;
	info.si_errno = 0;
	info.si_code = SI_TKILL;
	info.si_pid = task_tgid_vnr(current);
	info.si_uid = from_kuid_munged(current_user_ns(), current_uid());

	return do_send_specific(tgid, pid, sig, &info);
}

/**
 *  sys_tgkill - send signal to one specific thread
 *  @tgid: the thread group ID of the thread
 *  @pid: the PID of the thread
 *  @sig: signal to be sent
 *
 *  This syscall also checks the @tgid and returns -ESRCH even if the PID
 *  exists but it's not belonging to the target process anymore. This
 *  method solves the problem of threads exiting and PIDs getting reused.
 */
SYSCALL_DEFINE3(tgkill, pid_t, tgid, pid_t, pid, int, sig)
{
	/* This is only valid for single tasks */
	if (pid <= 0 || tgid <= 0)
		return -EINVAL;

	return do_tkill(tgid, pid, sig);
}

/**
 *  sys_tkill - send signal to one specific task
 *  @pid: the PID of the task
 *  @sig: signal to be sent
 *
 *  Send a signal to only one task, even if it's a CLONE_THREAD task.
 */
SYSCALL_DEFINE2(tkill, pid_t, pid, int, sig)
{
	/* This is only valid for single tasks */
	if (pid <= 0)
		return -EINVAL;

	return do_tkill(0, pid, sig);
}

static int do_rt_sigqueueinfo(pid_t pid, int sig, kernel_siginfo_t *info)
{
	/* Not even root can pretend to send signals from the kernel.
	 * Nor can they impersonate a kill()/tgkill(), which adds source info.
	 */
	if ((info->si_code >= 0 || info->si_code == SI_TKILL) &&
	    (task_pid_vnr(current) != pid))
		return -EPERM;

	/* POSIX.1b doesn't mention process groups.  */
	return kill_proc_info(sig, info, pid);
}

/**
 *  sys_rt_sigqueueinfo - send signal information to a signal
 *  @pid: the PID of the thread
 *  @sig: signal to be sent
 *  @uinfo: signal info to be sent
 */
SYSCALL_DEFINE3(rt_sigqueueinfo, pid_t, pid, int, sig,
		siginfo_t __user *, uinfo)
{
	kernel_siginfo_t info;
	int ret = __copy_siginfo_from_user(sig, &info, uinfo);
	if (unlikely(ret))
		return ret;
	return do_rt_sigqueueinfo(pid, sig, &info);
}

#ifdef CONFIG_COMPAT
COMPAT_SYSCALL_DEFINE3(rt_sigqueueinfo,
			compat_pid_t, pid,
			int, sig,
			struct compat_siginfo __user *, uinfo)
{
	kernel_siginfo_t info;
	int ret = __copy_siginfo_from_user32(sig, &info, uinfo);
	if (unlikely(ret))
		return ret;
	return do_rt_sigqueueinfo(pid, sig, &info);
}
#endif

static int do_rt_tgsigqueueinfo(pid_t tgid, pid_t pid, int sig, kernel_siginfo_t *info)
{
	/* This is only valid for single tasks */
	if (pid <= 0 || tgid <= 0)
		return -EINVAL;

	/* Not even root can pretend to send signals from the kernel.
	 * Nor can they impersonate a kill()/tgkill(), which adds source info.
	 */
	if ((info->si_code >= 0 || info->si_code == SI_TKILL) &&
	    (task_pid_vnr(current) != pid))
		return -EPERM;

	return do_send_specific(tgid, pid, sig, info);
}

SYSCALL_DEFINE4(rt_tgsigqueueinfo, pid_t, tgid, pid_t, pid, int, sig,
		siginfo_t __user *, uinfo)
{
	kernel_siginfo_t info;
	int ret = __copy_siginfo_from_user(sig, &info, uinfo);
	if (unlikely(ret))
		return ret;
	return do_rt_tgsigqueueinfo(tgid, pid, sig, &info);
}

#ifdef CONFIG_COMPAT
COMPAT_SYSCALL_DEFINE4(rt_tgsigqueueinfo,
			compat_pid_t, tgid,
			compat_pid_t, pid,
			int, sig,
			struct compat_siginfo __user *, uinfo)
{
	kernel_siginfo_t info;
	int ret = __copy_siginfo_from_user32(sig, &info, uinfo);
	if (unlikely(ret))
		return ret;
	return do_rt_tgsigqueueinfo(tgid, pid, sig, &info);
}
#endif

/*
 * For kthreads only, must not be used if cloned with CLONE_SIGHAND
 */
void kernel_sigaction(int sig, __sighandler_t action)
{
	spin_lock_irq(&current->sighand->siglock);
	current->sighand->action[sig - 1].sa.sa_handler = action;
	if (action == SIG_IGN) {
		sigset_t mask;

		sigemptyset(&mask);
		sigaddset(&mask, sig);

		flush_sigqueue_mask(&mask, &current->signal->shared_pending);
		flush_sigqueue_mask(&mask, &current->pending);
		recalc_sigpending();
	}
	spin_unlock_irq(&current->sighand->siglock);
}
EXPORT_SYMBOL(kernel_sigaction);

void __weak sigaction_compat_abi(struct k_sigaction *act,
		struct k_sigaction *oact)
{
}

int do_sigaction(int sig, struct k_sigaction *act, struct k_sigaction *oact)
{
	struct task_struct *p = current, *t;
	struct k_sigaction *k;
	sigset_t mask;

	if (!valid_signal(sig) || sig < 1 || (act && sig_kernel_only(sig)))
		return -EINVAL;

	k = &p->sighand->action[sig-1];

	spin_lock_irq(&p->sighand->siglock);
	if (oact)
		*oact = *k;

	/*
	 * Make sure that we never accidentally claim to support SA_UNSUPPORTED,
	 * e.g. by having an architecture use the bit in their uapi.
	 */
	BUILD_BUG_ON(UAPI_SA_FLAGS & SA_UNSUPPORTED);

	/*
	 * Clear unknown flag bits in order to allow userspace to detect missing
	 * support for flag bits and to allow the kernel to use non-uapi bits
	 * internally.
	 */
	if (act)
		act->sa.sa_flags &= UAPI_SA_FLAGS;
	if (oact)
		oact->sa.sa_flags &= UAPI_SA_FLAGS;

	sigaction_compat_abi(act, oact);

	if (act) {
		sigdelsetmask(&act->sa.sa_mask,
			      sigmask(SIGKILL) | sigmask(SIGSTOP));
		*k = *act;
		/*
		 * POSIX 3.3.1.3:
		 *  "Setting a signal action to SIG_IGN for a signal that is
		 *   pending shall cause the pending signal to be discarded,
		 *   whether or not it is blocked."
		 *
		 *  "Setting a signal action to SIG_DFL for a signal that is
		 *   pending and whose default action is to ignore the signal
		 *   (for example, SIGCHLD), shall cause the pending signal to
		 *   be discarded, whether or not it is blocked"
		 */
		if (sig_handler_ignored(sig_handler(p, sig), sig)) {
			sigemptyset(&mask);
			sigaddset(&mask, sig);
			flush_sigqueue_mask(&mask, &p->signal->shared_pending);
			for_each_thread(p, t)
				flush_sigqueue_mask(&mask, &t->pending);
		}
	}

	spin_unlock_irq(&p->sighand->siglock);
	return 0;
}

static int
do_sigaltstack (const stack_t *ss, stack_t *oss, unsigned long sp,
		size_t min_ss_size)
{
	struct task_struct *t = current;

	if (oss) {
		memset(oss, 0, sizeof(stack_t));
		oss->ss_sp = (void __user *) t->sas_ss_sp;
		oss->ss_size = t->sas_ss_size;
		oss->ss_flags = sas_ss_flags(sp) |
			(current->sas_ss_flags & SS_FLAG_BITS);
	}

	if (ss) {
		void __user *ss_sp = ss->ss_sp;
		size_t ss_size = ss->ss_size;
		unsigned ss_flags = ss->ss_flags;
		int ss_mode;

		if (unlikely(on_sig_stack(sp)))
			return -EPERM;

		ss_mode = ss_flags & ~SS_FLAG_BITS;
		if (unlikely(ss_mode != SS_DISABLE && ss_mode != SS_ONSTACK &&
				ss_mode != 0))
			return -EINVAL;

		if (ss_mode == SS_DISABLE) {
			ss_size = 0;
			ss_sp = NULL;
		} else {
			if (unlikely(ss_size < min_ss_size))
				return -ENOMEM;
		}

		t->sas_ss_sp = (unsigned long) ss_sp;
		t->sas_ss_size = ss_size;
		t->sas_ss_flags = ss_flags;
	}
	return 0;
}

SYSCALL_DEFINE2(sigaltstack,const stack_t __user *,uss, stack_t __user *,uoss)
{
	stack_t new, old;
	int err;
	if (uss && copy_from_user(&new, uss, sizeof(stack_t)))
		return -EFAULT;
	err = do_sigaltstack(uss ? &new : NULL, uoss ? &old : NULL,
			      current_user_stack_pointer(),
			      MINSIGSTKSZ);
	if (!err && uoss && copy_to_user(uoss, &old, sizeof(stack_t)))
		err = -EFAULT;
	return err;
}

int restore_altstack(const stack_t __user *uss)
{
	stack_t new;
	if (copy_from_user(&new, uss, sizeof(stack_t)))
		return -EFAULT;
	(void)do_sigaltstack(&new, NULL, current_user_stack_pointer(),
			     MINSIGSTKSZ);
	/* squash all but EFAULT for now */
	return 0;
}

int __save_altstack(stack_t __user *uss, unsigned long sp)
{
	struct task_struct *t = current;
	int err = __put_user((void __user *)t->sas_ss_sp, &uss->ss_sp) |
		__put_user(t->sas_ss_flags, &uss->ss_flags) |
		__put_user(t->sas_ss_size, &uss->ss_size);
	if (err)
		return err;
	if (t->sas_ss_flags & SS_AUTODISARM)
		sas_ss_reset(t);
	return 0;
}

#ifdef CONFIG_COMPAT
static int do_compat_sigaltstack(const compat_stack_t __user *uss_ptr,
				 compat_stack_t __user *uoss_ptr)
{
	stack_t uss, uoss;
	int ret;

	if (uss_ptr) {
		compat_stack_t uss32;
		if (copy_from_user(&uss32, uss_ptr, sizeof(compat_stack_t)))
			return -EFAULT;
		uss.ss_sp = compat_ptr(uss32.ss_sp);
		uss.ss_flags = uss32.ss_flags;
		uss.ss_size = uss32.ss_size;
	}
	ret = do_sigaltstack(uss_ptr ? &uss : NULL, &uoss,
			     compat_user_stack_pointer(),
			     COMPAT_MINSIGSTKSZ);
	if (ret >= 0 && uoss_ptr)  {
		compat_stack_t old;
		memset(&old, 0, sizeof(old));
		old.ss_sp = ptr_to_compat(uoss.ss_sp);
		old.ss_flags = uoss.ss_flags;
		old.ss_size = uoss.ss_size;
		if (copy_to_user(uoss_ptr, &old, sizeof(compat_stack_t)))
			ret = -EFAULT;
	}
	return ret;
}

COMPAT_SYSCALL_DEFINE2(sigaltstack,
			const compat_stack_t __user *, uss_ptr,
			compat_stack_t __user *, uoss_ptr)
{
	return do_compat_sigaltstack(uss_ptr, uoss_ptr);
}

int compat_restore_altstack(const compat_stack_t __user *uss)
{
	int err = do_compat_sigaltstack(uss, NULL);
	/* squash all but -EFAULT for now */
	return err == -EFAULT ? err : 0;
}

int __compat_save_altstack(compat_stack_t __user *uss, unsigned long sp)
{
	int err;
	struct task_struct *t = current;
	err = __put_user(ptr_to_compat((void __user *)t->sas_ss_sp),
			 &uss->ss_sp) |
		__put_user(t->sas_ss_flags, &uss->ss_flags) |
		__put_user(t->sas_ss_size, &uss->ss_size);
	if (err)
		return err;
	if (t->sas_ss_flags & SS_AUTODISARM)
		sas_ss_reset(t);
	return 0;
}
#endif

#ifdef __ARCH_WANT_SYS_SIGPENDING

/**
 *  sys_sigpending - examine pending signals
 *  @uset: where mask of pending signal is returned
 */
SYSCALL_DEFINE1(sigpending, old_sigset_t __user *, uset)
{
	sigset_t set;

	if (sizeof(old_sigset_t) > sizeof(*uset))
		return -EINVAL;

	do_sigpending(&set);

	if (copy_to_user(uset, &set, sizeof(old_sigset_t)))
		return -EFAULT;

	return 0;
}

#ifdef CONFIG_COMPAT
COMPAT_SYSCALL_DEFINE1(sigpending, compat_old_sigset_t __user *, set32)
{
	sigset_t set;

	do_sigpending(&set);

	return put_user(set.sig[0], set32);
}
#endif

#endif

#ifdef __ARCH_WANT_SYS_SIGPROCMASK
/**
 *  sys_sigprocmask - examine and change blocked signals
 *  @how: whether to add, remove, or set signals
 *  @nset: signals to add or remove (if non-null)
 *  @oset: previous value of signal mask if non-null
 *
 * Some platforms have their own version with special arguments;
 * others support only sys_rt_sigprocmask.
 */

SYSCALL_DEFINE3(sigprocmask, int, how, old_sigset_t __user *, nset,
		old_sigset_t __user *, oset)
{
	old_sigset_t old_set, new_set;
	sigset_t new_blocked;

	old_set = current->blocked.sig[0];

	if (nset) {
		if (copy_from_user(&new_set, nset, sizeof(*nset)))
			return -EFAULT;

		new_blocked = current->blocked;

		switch (how) {
		case SIG_BLOCK:
			sigaddsetmask(&new_blocked, new_set);
			break;
		case SIG_UNBLOCK:
			sigdelsetmask(&new_blocked, new_set);
			break;
		case SIG_SETMASK:
			new_blocked.sig[0] = new_set;
			break;
		default:
			return -EINVAL;
		}

		set_current_blocked(&new_blocked);
	}

	if (oset) {
		if (copy_to_user(oset, &old_set, sizeof(*oset)))
			return -EFAULT;
	}

	return 0;
}
#endif /* __ARCH_WANT_SYS_SIGPROCMASK */

#ifndef CONFIG_ODD_RT_SIGACTION
/**
 *  sys_rt_sigaction - alter an action taken by a process
 *  @sig: signal to be sent
 *  @act: new sigaction
 *  @oact: used to save the previous sigaction
 *  @sigsetsize: size of sigset_t type
 */
SYSCALL_DEFINE4(rt_sigaction, int, sig,
		const struct sigaction __user *, act,
		struct sigaction __user *, oact,
		size_t, sigsetsize)
{
	struct k_sigaction new_sa, old_sa;
	int ret;

	/* XXX: Don't preclude handling different sized sigset_t's.  */
	if (sigsetsize != sizeof(sigset_t))
		return -EINVAL;

	if (act && copy_from_user(&new_sa.sa, act, sizeof(new_sa.sa)))
		return -EFAULT;

	ret = do_sigaction(sig, act ? &new_sa : NULL, oact ? &old_sa : NULL);
	if (ret)
		return ret;

	if (oact && copy_to_user(oact, &old_sa.sa, sizeof(old_sa.sa)))
		return -EFAULT;

	return 0;
}
#ifdef CONFIG_COMPAT
COMPAT_SYSCALL_DEFINE4(rt_sigaction, int, sig,
		const struct compat_sigaction __user *, act,
		struct compat_sigaction __user *, oact,
		compat_size_t, sigsetsize)
{
	struct k_sigaction new_ka, old_ka;
#ifdef __ARCH_HAS_SA_RESTORER
	compat_uptr_t restorer;
#endif
	int ret;

	/* XXX: Don't preclude handling different sized sigset_t's.  */
	if (sigsetsize != sizeof(compat_sigset_t))
		return -EINVAL;

	if (act) {
		compat_uptr_t handler;
		ret = get_user(handler, &act->sa_handler);
		new_ka.sa.sa_handler = compat_ptr(handler);
#ifdef __ARCH_HAS_SA_RESTORER
		ret |= get_user(restorer, &act->sa_restorer);
		new_ka.sa.sa_restorer = compat_ptr(restorer);
#endif
		ret |= get_compat_sigset(&new_ka.sa.sa_mask, &act->sa_mask);
		ret |= get_user(new_ka.sa.sa_flags, &act->sa_flags);
		if (ret)
			return -EFAULT;
	}

	ret = do_sigaction(sig, act ? &new_ka : NULL, oact ? &old_ka : NULL);
	if (!ret && oact) {
		ret = put_user(ptr_to_compat(old_ka.sa.sa_handler), 
			       &oact->sa_handler);
		ret |= put_compat_sigset(&oact->sa_mask, &old_ka.sa.sa_mask,
					 sizeof(oact->sa_mask));
		ret |= put_user(old_ka.sa.sa_flags, &oact->sa_flags);
#ifdef __ARCH_HAS_SA_RESTORER
		ret |= put_user(ptr_to_compat(old_ka.sa.sa_restorer),
				&oact->sa_restorer);
#endif
	}
	return ret;
}
#endif
#endif /* !CONFIG_ODD_RT_SIGACTION */

#ifdef CONFIG_OLD_SIGACTION
SYSCALL_DEFINE3(sigaction, int, sig,
		const struct old_sigaction __user *, act,
	        struct old_sigaction __user *, oact)
{
	struct k_sigaction new_ka, old_ka;
	int ret;

	if (act) {
		old_sigset_t mask;
		if (!access_ok(act, sizeof(*act)) ||
		    __get_user(new_ka.sa.sa_handler, &act->sa_handler) ||
		    __get_user(new_ka.sa.sa_restorer, &act->sa_restorer) ||
		    __get_user(new_ka.sa.sa_flags, &act->sa_flags) ||
		    __get_user(mask, &act->sa_mask))
			return -EFAULT;
#ifdef __ARCH_HAS_KA_RESTORER
		new_ka.ka_restorer = NULL;
#endif
		siginitset(&new_ka.sa.sa_mask, mask);
	}

	ret = do_sigaction(sig, act ? &new_ka : NULL, oact ? &old_ka : NULL);

	if (!ret && oact) {
		if (!access_ok(oact, sizeof(*oact)) ||
		    __put_user(old_ka.sa.sa_handler, &oact->sa_handler) ||
		    __put_user(old_ka.sa.sa_restorer, &oact->sa_restorer) ||
		    __put_user(old_ka.sa.sa_flags, &oact->sa_flags) ||
		    __put_user(old_ka.sa.sa_mask.sig[0], &oact->sa_mask))
			return -EFAULT;
	}

	return ret;
}
#endif
#ifdef CONFIG_COMPAT_OLD_SIGACTION
COMPAT_SYSCALL_DEFINE3(sigaction, int, sig,
		const struct compat_old_sigaction __user *, act,
	        struct compat_old_sigaction __user *, oact)
{
	struct k_sigaction new_ka, old_ka;
	int ret;
	compat_old_sigset_t mask;
	compat_uptr_t handler, restorer;

	if (act) {
		if (!access_ok(act, sizeof(*act)) ||
		    __get_user(handler, &act->sa_handler) ||
		    __get_user(restorer, &act->sa_restorer) ||
		    __get_user(new_ka.sa.sa_flags, &act->sa_flags) ||
		    __get_user(mask, &act->sa_mask))
			return -EFAULT;

#ifdef __ARCH_HAS_KA_RESTORER
		new_ka.ka_restorer = NULL;
#endif
		new_ka.sa.sa_handler = compat_ptr(handler);
		new_ka.sa.sa_restorer = compat_ptr(restorer);
		siginitset(&new_ka.sa.sa_mask, mask);
	}

	ret = do_sigaction(sig, act ? &new_ka : NULL, oact ? &old_ka : NULL);

	if (!ret && oact) {
		if (!access_ok(oact, sizeof(*oact)) ||
		    __put_user(ptr_to_compat(old_ka.sa.sa_handler),
			       &oact->sa_handler) ||
		    __put_user(ptr_to_compat(old_ka.sa.sa_restorer),
			       &oact->sa_restorer) ||
		    __put_user(old_ka.sa.sa_flags, &oact->sa_flags) ||
		    __put_user(old_ka.sa.sa_mask.sig[0], &oact->sa_mask))
			return -EFAULT;
	}
	return ret;
}
#endif

#ifdef CONFIG_SGETMASK_SYSCALL

/*
 * For backwards compatibility.  Functionality superseded by sigprocmask.
 */
SYSCALL_DEFINE0(sgetmask)
{
	/* SMP safe */
	return current->blocked.sig[0];
}

SYSCALL_DEFINE1(ssetmask, int, newmask)
{
	int old = current->blocked.sig[0];
	sigset_t newset;

	siginitset(&newset, newmask);
	set_current_blocked(&newset);

	return old;
}
#endif /* CONFIG_SGETMASK_SYSCALL */

#ifdef __ARCH_WANT_SYS_SIGNAL
/*
 * For backwards compatibility.  Functionality superseded by sigaction.
 */
SYSCALL_DEFINE2(signal, int, sig, __sighandler_t, handler)
{
	struct k_sigaction new_sa, old_sa;
	int ret;

	new_sa.sa.sa_handler = handler;
	new_sa.sa.sa_flags = SA_ONESHOT | SA_NOMASK;
	sigemptyset(&new_sa.sa.sa_mask);

	ret = do_sigaction(sig, &new_sa, &old_sa);

	return ret ? ret : (unsigned long)old_sa.sa.sa_handler;
}
#endif /* __ARCH_WANT_SYS_SIGNAL */

#ifdef __ARCH_WANT_SYS_PAUSE

SYSCALL_DEFINE0(pause)
{
	while (!signal_pending(current)) {
		__set_current_state(TASK_INTERRUPTIBLE);
		schedule();
	}
	return -ERESTARTNOHAND;
}

#endif

static int sigsuspend(sigset_t *set)
{
	current->saved_sigmask = current->blocked;
	set_current_blocked(set);

	while (!signal_pending(current)) {
		__set_current_state(TASK_INTERRUPTIBLE);
		schedule();
	}
	set_restore_sigmask();
	return -ERESTARTNOHAND;
}

/**
 *  sys_rt_sigsuspend - replace the signal mask for a value with the
 *	@unewset value until a signal is received
 *  @unewset: new signal mask value
 *  @sigsetsize: size of sigset_t type
 */
SYSCALL_DEFINE2(rt_sigsuspend, sigset_t __user *, unewset, size_t, sigsetsize)
{
	sigset_t newset;

	/* XXX: Don't preclude handling different sized sigset_t's.  */
	if (sigsetsize != sizeof(sigset_t))
		return -EINVAL;

	if (copy_from_user(&newset, unewset, sizeof(newset)))
		return -EFAULT;
	return sigsuspend(&newset);
}
 
#ifdef CONFIG_COMPAT
COMPAT_SYSCALL_DEFINE2(rt_sigsuspend, compat_sigset_t __user *, unewset, compat_size_t, sigsetsize)
{
	sigset_t newset;

	/* XXX: Don't preclude handling different sized sigset_t's.  */
	if (sigsetsize != sizeof(sigset_t))
		return -EINVAL;

	if (get_compat_sigset(&newset, unewset))
		return -EFAULT;
	return sigsuspend(&newset);
}
#endif

#ifdef CONFIG_OLD_SIGSUSPEND
SYSCALL_DEFINE1(sigsuspend, old_sigset_t, mask)
{
	sigset_t blocked;
	siginitset(&blocked, mask);
	return sigsuspend(&blocked);
}
#endif
#ifdef CONFIG_OLD_SIGSUSPEND3
SYSCALL_DEFINE3(sigsuspend, int, unused1, int, unused2, old_sigset_t, mask)
{
	sigset_t blocked;
	siginitset(&blocked, mask);
	return sigsuspend(&blocked);
}
#endif

__weak const char *arch_vma_name(struct vm_area_struct *vma)
{
	return NULL;
}

static inline void siginfo_buildtime_checks(void)
{
	BUILD_BUG_ON(sizeof(struct siginfo) != SI_MAX_SIZE);

	/* Verify the offsets in the two siginfos match */
#define CHECK_OFFSET(field) \
	BUILD_BUG_ON(offsetof(siginfo_t, field) != offsetof(kernel_siginfo_t, field))

	/* kill */
	CHECK_OFFSET(si_pid);
	CHECK_OFFSET(si_uid);

	/* timer */
	CHECK_OFFSET(si_tid);
	CHECK_OFFSET(si_overrun);
	CHECK_OFFSET(si_value);

	/* rt */
	CHECK_OFFSET(si_pid);
	CHECK_OFFSET(si_uid);
	CHECK_OFFSET(si_value);

	/* sigchld */
	CHECK_OFFSET(si_pid);
	CHECK_OFFSET(si_uid);
	CHECK_OFFSET(si_status);
	CHECK_OFFSET(si_utime);
	CHECK_OFFSET(si_stime);

	/* sigfault */
	CHECK_OFFSET(si_addr);
	CHECK_OFFSET(si_addr_lsb);
	CHECK_OFFSET(si_lower);
	CHECK_OFFSET(si_upper);
	CHECK_OFFSET(si_pkey);

	/* sigpoll */
	CHECK_OFFSET(si_band);
	CHECK_OFFSET(si_fd);

	/* sigsys */
	CHECK_OFFSET(si_call_addr);
	CHECK_OFFSET(si_syscall);
	CHECK_OFFSET(si_arch);
#undef CHECK_OFFSET

	/* usb asyncio */
	BUILD_BUG_ON(offsetof(struct siginfo, si_pid) !=
		     offsetof(struct siginfo, si_addr));
	if (sizeof(int) == sizeof(void __user *)) {
		BUILD_BUG_ON(sizeof_field(struct siginfo, si_pid) !=
			     sizeof(void __user *));
	} else {
		BUILD_BUG_ON((sizeof_field(struct siginfo, si_pid) +
			      sizeof_field(struct siginfo, si_uid)) !=
			     sizeof(void __user *));
		BUILD_BUG_ON(offsetofend(struct siginfo, si_pid) !=
			     offsetof(struct siginfo, si_uid));
	}
#ifdef CONFIG_COMPAT
	BUILD_BUG_ON(offsetof(struct compat_siginfo, si_pid) !=
		     offsetof(struct compat_siginfo, si_addr));
	BUILD_BUG_ON(sizeof_field(struct compat_siginfo, si_pid) !=
		     sizeof(compat_uptr_t));
	BUILD_BUG_ON(sizeof_field(struct compat_siginfo, si_pid) !=
		     sizeof_field(struct siginfo, si_pid));
#endif
}

void __init signals_init(void)
{
	siginfo_buildtime_checks();

	sigqueue_cachep = KMEM_CACHE(sigqueue, SLAB_PANIC);
}

#ifdef CONFIG_KGDB_KDB
#include <linux/kdb.h>
/*
 * kdb_send_sig - Allows kdb to send signals without exposing
 * signal internals.  This function checks if the required locks are
 * available before calling the main signal code, to avoid kdb
 * deadlocks.
 */
void kdb_send_sig(struct task_struct *t, int sig)
{
	static struct task_struct *kdb_prev_t;
	int new_t, ret;
	if (!spin_trylock(&t->sighand->siglock)) {
		kdb_printf("Can't do kill command now.\n"
			   "The sigmask lock is held somewhere else in "
			   "kernel, try again later\n");
		return;
	}
	new_t = kdb_prev_t != t;
	kdb_prev_t = t;
	if (t->state != TASK_RUNNING && new_t) {
		spin_unlock(&t->sighand->siglock);
		kdb_printf("Process is not RUNNING, sending a signal from "
			   "kdb risks deadlock\n"
			   "on the run queue locks. "
			   "The signal has _not_ been sent.\n"
			   "Reissue the kill command if you want to risk "
			   "the deadlock.\n");
		return;
	}
	ret = send_signal(sig, SEND_SIG_PRIV, t, PIDTYPE_PID);
	spin_unlock(&t->sighand->siglock);
	if (ret)
		kdb_printf("Fail to deliver Signal %d to process %d.\n",
			   sig, t->pid);
	else
		kdb_printf("Signal %d is sent to process %d.\n", sig, t->pid);
}
#endif	/* CONFIG_KGDB_KDB */<|MERGE_RESOLUTION|>--- conflicted
+++ resolved
@@ -2555,20 +2555,12 @@
 	 * that the arch handlers don't all have to do it. If we get here
 	 * without TIF_SIGPENDING, just exit after running signal work.
 	 */
-<<<<<<< HEAD
-#ifdef TIF_NOTIFY_SIGNAL
-=======
->>>>>>> 355fb9e2
 	if (!IS_ENABLED(CONFIG_GENERIC_ENTRY)) {
 		if (test_thread_flag(TIF_NOTIFY_SIGNAL))
 			tracehook_notify_signal();
 		if (!task_sigpending(current))
 			return false;
 	}
-<<<<<<< HEAD
-#endif
-=======
->>>>>>> 355fb9e2
 
 	if (unlikely(uprobe_deny_signal()))
 		return false;
