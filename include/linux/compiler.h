--- conflicted
+++ resolved
@@ -53,25 +53,6 @@
  * "Define 'is'", Bill Clinton
  * "Define 'if'", Steven Rostedt
  */
-<<<<<<< HEAD
-#define if(cond, ...) __trace_if( (cond , ## __VA_ARGS__) )
-#define __trace_if(cond) \
-	if (__builtin_constant_p(!!(cond)) ? !!(cond) :			\
-	({								\
-		int ______r;						\
-		static struct ftrace_branch_data			\
-			__aligned(4)					\
-			__section("_ftrace_branch")			\
-			______f = {					\
-				.func = __func__,			\
-				.file = __FILE__,			\
-				.line = __LINE__,			\
-			};						\
-		______r = !!(cond);					\
-		______r ? ______f.miss_hit[1]++ : ______f.miss_hit[0]++;\
-		______r;						\
-	}))
-=======
 #define if(cond, ...) if ( __trace_if_var( !!(cond , ## __VA_ARGS__) ) )
 
 #define __trace_if_var(cond) (__builtin_constant_p(cond) ? (cond) : __trace_if_value(cond))
@@ -90,7 +71,6 @@
 		(__if_trace.miss_hit[0]++,0);		\
 })
 
->>>>>>> 693713cb
 #endif /* CONFIG_PROFILE_ALL_BRANCHES */
 
 #else
