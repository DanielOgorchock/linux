--- conflicted
+++ resolved
@@ -270,15 +270,12 @@
 		if (sps->bit_depth_luma_minus8 != 0)
 			/* Only 8-bit is supported */
 			return -EINVAL;
-<<<<<<< HEAD
-=======
 	} else if (ctrl->id == V4L2_CID_STATELESS_VP9_FRAME) {
 		const struct v4l2_ctrl_vp9_frame *dec_params = ctrl->p_new.p_vp9_frame;
 
 		/* We only support profile 0 */
 		if (dec_params->profile != 0)
 			return -EINVAL;
->>>>>>> 754e0b0e
 	}
 	return 0;
 }
