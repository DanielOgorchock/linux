--- conflicted
+++ resolved
@@ -10,8 +10,6 @@
 #include <linux/kernel.h>
 #include <linux/irqreturn.h>
 
-#include <asm/smp.h>
-
 #include "sp-dev.h"
 #include "psp-dev.h"
 #include "sev-dev.h"
@@ -61,200 +59,7 @@
 
 static unsigned int psp_get_capability(struct psp_device *psp)
 {
-<<<<<<< HEAD
-	switch (cmd) {
-	case SEV_CMD_INIT:			return sizeof(struct sev_data_init);
-	case SEV_CMD_PLATFORM_STATUS:		return sizeof(struct sev_user_data_status);
-	case SEV_CMD_PEK_CSR:			return sizeof(struct sev_data_pek_csr);
-	case SEV_CMD_PEK_CERT_IMPORT:		return sizeof(struct sev_data_pek_cert_import);
-	case SEV_CMD_PDH_CERT_EXPORT:		return sizeof(struct sev_data_pdh_cert_export);
-	case SEV_CMD_LAUNCH_START:		return sizeof(struct sev_data_launch_start);
-	case SEV_CMD_LAUNCH_UPDATE_DATA:	return sizeof(struct sev_data_launch_update_data);
-	case SEV_CMD_LAUNCH_UPDATE_VMSA:	return sizeof(struct sev_data_launch_update_vmsa);
-	case SEV_CMD_LAUNCH_FINISH:		return sizeof(struct sev_data_launch_finish);
-	case SEV_CMD_LAUNCH_MEASURE:		return sizeof(struct sev_data_launch_measure);
-	case SEV_CMD_ACTIVATE:			return sizeof(struct sev_data_activate);
-	case SEV_CMD_DEACTIVATE:		return sizeof(struct sev_data_deactivate);
-	case SEV_CMD_DECOMMISSION:		return sizeof(struct sev_data_decommission);
-	case SEV_CMD_GUEST_STATUS:		return sizeof(struct sev_data_guest_status);
-	case SEV_CMD_DBG_DECRYPT:		return sizeof(struct sev_data_dbg);
-	case SEV_CMD_DBG_ENCRYPT:		return sizeof(struct sev_data_dbg);
-	case SEV_CMD_SEND_START:		return sizeof(struct sev_data_send_start);
-	case SEV_CMD_SEND_UPDATE_DATA:		return sizeof(struct sev_data_send_update_data);
-	case SEV_CMD_SEND_UPDATE_VMSA:		return sizeof(struct sev_data_send_update_vmsa);
-	case SEV_CMD_SEND_FINISH:		return sizeof(struct sev_data_send_finish);
-	case SEV_CMD_RECEIVE_START:		return sizeof(struct sev_data_receive_start);
-	case SEV_CMD_RECEIVE_FINISH:		return sizeof(struct sev_data_receive_finish);
-	case SEV_CMD_RECEIVE_UPDATE_DATA:	return sizeof(struct sev_data_receive_update_data);
-	case SEV_CMD_RECEIVE_UPDATE_VMSA:	return sizeof(struct sev_data_receive_update_vmsa);
-	case SEV_CMD_LAUNCH_UPDATE_SECRET:	return sizeof(struct sev_data_launch_secret);
-	case SEV_CMD_DOWNLOAD_FIRMWARE:		return sizeof(struct sev_data_download_firmware);
-	case SEV_CMD_GET_ID:			return sizeof(struct sev_data_get_id);
-	default:				return 0;
-	}
-
-	return 0;
-}
-
-static int __sev_do_cmd_locked(int cmd, void *data, int *psp_ret)
-{
-	struct psp_device *psp = psp_master;
-	unsigned int phys_lsb, phys_msb;
-	unsigned int reg, ret = 0;
-
-	if (!psp)
-		return -ENODEV;
-
-	if (psp_dead)
-		return -EBUSY;
-
-	/* Get the physical address of the command buffer */
-	phys_lsb = data ? lower_32_bits(__psp_pa(data)) : 0;
-	phys_msb = data ? upper_32_bits(__psp_pa(data)) : 0;
-
-	dev_dbg(psp->dev, "sev command id %#x buffer 0x%08x%08x timeout %us\n",
-		cmd, phys_msb, phys_lsb, psp_timeout);
-
-	print_hex_dump_debug("(in):  ", DUMP_PREFIX_OFFSET, 16, 2, data,
-			     sev_cmd_buffer_len(cmd), false);
-
-	iowrite32(phys_lsb, psp->io_regs + psp->vdata->cmdbuff_addr_lo_reg);
-	iowrite32(phys_msb, psp->io_regs + psp->vdata->cmdbuff_addr_hi_reg);
-
-	psp->sev_int_rcvd = 0;
-
-	reg = cmd;
-	reg <<= PSP_CMDRESP_CMD_SHIFT;
-	reg |= PSP_CMDRESP_IOC;
-	iowrite32(reg, psp->io_regs + psp->vdata->cmdresp_reg);
-
-	/* wait for command completion */
-	ret = sev_wait_cmd_ioc(psp, &reg, psp_timeout);
-	if (ret) {
-		if (psp_ret)
-			*psp_ret = 0;
-
-		dev_err(psp->dev, "sev command %#x timed out, disabling PSP \n", cmd);
-		psp_dead = true;
-
-		return ret;
-	}
-
-	psp_timeout = psp_cmd_timeout;
-
-	if (psp_ret)
-		*psp_ret = reg & PSP_CMDRESP_ERR_MASK;
-
-	if (reg & PSP_CMDRESP_ERR_MASK) {
-		dev_dbg(psp->dev, "sev command %#x failed (%#010x)\n",
-			cmd, reg & PSP_CMDRESP_ERR_MASK);
-		ret = -EIO;
-	}
-
-	print_hex_dump_debug("(out): ", DUMP_PREFIX_OFFSET, 16, 2, data,
-			     sev_cmd_buffer_len(cmd), false);
-
-	return ret;
-}
-
-static int sev_do_cmd(int cmd, void *data, int *psp_ret)
-{
-	int rc;
-
-	mutex_lock(&sev_cmd_mutex);
-	rc = __sev_do_cmd_locked(cmd, data, psp_ret);
-	mutex_unlock(&sev_cmd_mutex);
-
-	return rc;
-}
-
-static int __sev_platform_init_locked(int *error)
-{
-	struct psp_device *psp = psp_master;
-	int rc = 0;
-
-	if (!psp)
-		return -ENODEV;
-
-	if (psp->sev_state == SEV_STATE_INIT)
-		return 0;
-
-	rc = __sev_do_cmd_locked(SEV_CMD_INIT, &psp->init_cmd_buf, error);
-	if (rc)
-		return rc;
-
-	psp->sev_state = SEV_STATE_INIT;
-
-	/* Prepare for first SEV guest launch after INIT */
-	wbinvd_on_all_cpus();
-	rc = __sev_do_cmd_locked(SEV_CMD_DF_FLUSH, NULL, error);
-	if (rc)
-		return rc;
-
-	dev_dbg(psp->dev, "SEV firmware initialized\n");
-
-	return rc;
-}
-
-int sev_platform_init(int *error)
-{
-	int rc;
-
-	mutex_lock(&sev_cmd_mutex);
-	rc = __sev_platform_init_locked(error);
-	mutex_unlock(&sev_cmd_mutex);
-
-	return rc;
-}
-EXPORT_SYMBOL_GPL(sev_platform_init);
-
-static int __sev_platform_shutdown_locked(int *error)
-{
-	int ret;
-
-	ret = __sev_do_cmd_locked(SEV_CMD_SHUTDOWN, NULL, error);
-	if (ret)
-		return ret;
-
-	psp_master->sev_state = SEV_STATE_UNINIT;
-	dev_dbg(psp_master->dev, "SEV firmware shutdown\n");
-
-	return ret;
-}
-
-static int sev_platform_shutdown(int *error)
-{
-	int rc;
-
-	mutex_lock(&sev_cmd_mutex);
-	rc = __sev_platform_shutdown_locked(NULL);
-	mutex_unlock(&sev_cmd_mutex);
-
-	return rc;
-}
-
-static int sev_get_platform_state(int *state, int *error)
-{
-	int rc;
-
-	rc = __sev_do_cmd_locked(SEV_CMD_PLATFORM_STATUS,
-				 &psp_master->status_cmd_buf, error);
-	if (rc)
-		return rc;
-
-	*state = psp_master->status_cmd_buf.state;
-	return rc;
-}
-
-static int sev_ioctl_do_reset(struct sev_issue_cmd *argp)
-{
-	int state, rc;
-
-	if (!capable(CAP_SYS_ADMIN))
-		return -EPERM;
-=======
 	unsigned int val = ioread32(psp->io_regs + psp->vdata->feature_reg);
->>>>>>> 0bc81767
 
 	/*
 	 * Check for a access to the registers.  If this read returns
