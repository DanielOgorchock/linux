// SPDX-License-Identifier: MIT
/*
 * Copyright © 2014-2019 Intel Corporation
 */

#include "gem/i915_gem_lmem.h"
#include "gt/intel_gt.h"
#include "gt/intel_gt_irq.h"
#include "gt/intel_gt_pm_irq.h"
#include "gt/intel_gt_regs.h"
#include "intel_guc.h"
#include "intel_guc_ads.h"
#include "intel_guc_capture.h"
#include "intel_guc_slpc.h"
#include "intel_guc_submission.h"
#include "i915_drv.h"
#include "i915_irq.h"

/**
 * DOC: GuC
 *
 * The GuC is a microcontroller inside the GT HW, introduced in gen9. The GuC is
 * designed to offload some of the functionality usually performed by the host
 * driver; currently the main operations it can take care of are:
 *
 * - Authentication of the HuC, which is required to fully enable HuC usage.
 * - Low latency graphics context scheduling (a.k.a. GuC submission).
 * - GT Power management.
 *
 * The enable_guc module parameter can be used to select which of those
 * operations to enable within GuC. Note that not all the operations are
 * supported on all gen9+ platforms.
 *
 * Enabling the GuC is not mandatory and therefore the firmware is only loaded
 * if at least one of the operations is selected. However, not loading the GuC
 * might result in the loss of some features that do require the GuC (currently
 * just the HuC, but more are expected to land in the future).
 */

void intel_guc_notify(struct intel_guc *guc)
{
	struct intel_gt *gt = guc_to_gt(guc);

	/*
	 * On Gen11+, the value written to the register is passes as a payload
	 * to the FW. However, the FW currently treats all values the same way
	 * (H2G interrupt), so we can just write the value that the HW expects
	 * on older gens.
	 */
	intel_uncore_write(gt->uncore, guc->notify_reg, GUC_SEND_TRIGGER);
}

static inline i915_reg_t guc_send_reg(struct intel_guc *guc, u32 i)
{
	GEM_BUG_ON(!guc->send_regs.base);
	GEM_BUG_ON(!guc->send_regs.count);
	GEM_BUG_ON(i >= guc->send_regs.count);

	return _MMIO(guc->send_regs.base + 4 * i);
}

void intel_guc_init_send_regs(struct intel_guc *guc)
{
	struct intel_gt *gt = guc_to_gt(guc);
	enum forcewake_domains fw_domains = 0;
	unsigned int i;

	GEM_BUG_ON(!guc->send_regs.base);
	GEM_BUG_ON(!guc->send_regs.count);

	for (i = 0; i < guc->send_regs.count; i++) {
		fw_domains |= intel_uncore_forcewake_for_reg(gt->uncore,
					guc_send_reg(guc, i),
					FW_REG_READ | FW_REG_WRITE);
	}
	guc->send_regs.fw_domains = fw_domains;
}

static void gen9_reset_guc_interrupts(struct intel_guc *guc)
{
	struct intel_gt *gt = guc_to_gt(guc);

	assert_rpm_wakelock_held(&gt->i915->runtime_pm);

	spin_lock_irq(&gt->irq_lock);
	gen6_gt_pm_reset_iir(gt, gt->pm_guc_events);
	spin_unlock_irq(&gt->irq_lock);
}

static void gen9_enable_guc_interrupts(struct intel_guc *guc)
{
	struct intel_gt *gt = guc_to_gt(guc);

	assert_rpm_wakelock_held(&gt->i915->runtime_pm);

	spin_lock_irq(&gt->irq_lock);
	WARN_ON_ONCE(intel_uncore_read(gt->uncore, GEN8_GT_IIR(2)) &
		     gt->pm_guc_events);
	gen6_gt_pm_enable_irq(gt, gt->pm_guc_events);
	spin_unlock_irq(&gt->irq_lock);
}

static void gen9_disable_guc_interrupts(struct intel_guc *guc)
{
	struct intel_gt *gt = guc_to_gt(guc);

	assert_rpm_wakelock_held(&gt->i915->runtime_pm);

	spin_lock_irq(&gt->irq_lock);

	gen6_gt_pm_disable_irq(gt, gt->pm_guc_events);

	spin_unlock_irq(&gt->irq_lock);
	intel_synchronize_irq(gt->i915);

	gen9_reset_guc_interrupts(guc);
}

static void gen11_reset_guc_interrupts(struct intel_guc *guc)
{
	struct intel_gt *gt = guc_to_gt(guc);

	spin_lock_irq(&gt->irq_lock);
	gen11_gt_reset_one_iir(gt, 0, GEN11_GUC);
	spin_unlock_irq(&gt->irq_lock);
}

static void gen11_enable_guc_interrupts(struct intel_guc *guc)
{
	struct intel_gt *gt = guc_to_gt(guc);
	u32 events = REG_FIELD_PREP(ENGINE1_MASK, GUC_INTR_GUC2HOST);

	spin_lock_irq(&gt->irq_lock);
	WARN_ON_ONCE(gen11_gt_reset_one_iir(gt, 0, GEN11_GUC));
	intel_uncore_write(gt->uncore,
			   GEN11_GUC_SG_INTR_ENABLE, events);
	intel_uncore_write(gt->uncore,
			   GEN11_GUC_SG_INTR_MASK, ~events);
	spin_unlock_irq(&gt->irq_lock);
}

static void gen11_disable_guc_interrupts(struct intel_guc *guc)
{
	struct intel_gt *gt = guc_to_gt(guc);

	spin_lock_irq(&gt->irq_lock);

	intel_uncore_write(gt->uncore, GEN11_GUC_SG_INTR_MASK, ~0);
	intel_uncore_write(gt->uncore, GEN11_GUC_SG_INTR_ENABLE, 0);

	spin_unlock_irq(&gt->irq_lock);
	intel_synchronize_irq(gt->i915);

	gen11_reset_guc_interrupts(guc);
}

void intel_guc_init_early(struct intel_guc *guc)
{
	struct drm_i915_private *i915 = guc_to_gt(guc)->i915;

	intel_uc_fw_init_early(&guc->fw, INTEL_UC_FW_TYPE_GUC);
	intel_guc_ct_init_early(&guc->ct);
	intel_guc_log_init_early(&guc->log);
	intel_guc_submission_init_early(guc);
	intel_guc_slpc_init_early(&guc->slpc);
	intel_guc_rc_init_early(guc);

	mutex_init(&guc->send_mutex);
	spin_lock_init(&guc->irq_lock);
	if (GRAPHICS_VER(i915) >= 11) {
		guc->notify_reg = GEN11_GUC_HOST_INTERRUPT;
		guc->interrupts.reset = gen11_reset_guc_interrupts;
		guc->interrupts.enable = gen11_enable_guc_interrupts;
		guc->interrupts.disable = gen11_disable_guc_interrupts;
		guc->send_regs.base =
			i915_mmio_reg_offset(GEN11_SOFT_SCRATCH(0));
		guc->send_regs.count = GEN11_SOFT_SCRATCH_COUNT;

	} else {
		guc->notify_reg = GUC_SEND_INTERRUPT;
		guc->interrupts.reset = gen9_reset_guc_interrupts;
		guc->interrupts.enable = gen9_enable_guc_interrupts;
		guc->interrupts.disable = gen9_disable_guc_interrupts;
		guc->send_regs.base = i915_mmio_reg_offset(SOFT_SCRATCH(0));
		guc->send_regs.count = GUC_MAX_MMIO_MSG_LEN;
		BUILD_BUG_ON(GUC_MAX_MMIO_MSG_LEN > SOFT_SCRATCH_COUNT);
	}

	intel_guc_enable_msg(guc, INTEL_GUC_RECV_MSG_EXCEPTION |
				  INTEL_GUC_RECV_MSG_CRASH_DUMP_POSTED);
}

void intel_guc_init_late(struct intel_guc *guc)
{
	intel_guc_ads_init_late(guc);
}

static u32 guc_ctl_debug_flags(struct intel_guc *guc)
{
	u32 level = intel_guc_log_get_level(&guc->log);
	u32 flags = 0;

	if (!GUC_LOG_LEVEL_IS_VERBOSE(level))
		flags |= GUC_LOG_DISABLED;
	else
		flags |= GUC_LOG_LEVEL_TO_VERBOSITY(level) <<
			 GUC_LOG_VERBOSITY_SHIFT;

	return flags;
}

static u32 guc_ctl_feature_flags(struct intel_guc *guc)
{
	u32 flags = 0;

	if (!intel_guc_submission_is_used(guc))
		flags |= GUC_CTL_DISABLE_SCHEDULER;

	if (intel_guc_slpc_is_used(guc))
		flags |= GUC_CTL_ENABLE_SLPC;

	return flags;
}

static u32 guc_ctl_log_params_flags(struct intel_guc *guc)
{
	u32 offset = intel_guc_ggtt_offset(guc, guc->log.vma) >> PAGE_SHIFT;
	u32 flags;

	#if (((CRASH_BUFFER_SIZE) % SZ_1M) == 0)
	#define LOG_UNIT SZ_1M
	#define LOG_FLAG GUC_LOG_LOG_ALLOC_UNITS
	#else
	#define LOG_UNIT SZ_4K
	#define LOG_FLAG 0
	#endif

	#if (((CAPTURE_BUFFER_SIZE) % SZ_1M) == 0)
	#define CAPTURE_UNIT SZ_1M
	#define CAPTURE_FLAG GUC_LOG_CAPTURE_ALLOC_UNITS
	#else
	#define CAPTURE_UNIT SZ_4K
	#define CAPTURE_FLAG 0
	#endif

	BUILD_BUG_ON(!CRASH_BUFFER_SIZE);
	BUILD_BUG_ON(!IS_ALIGNED(CRASH_BUFFER_SIZE, LOG_UNIT));
	BUILD_BUG_ON(!DEBUG_BUFFER_SIZE);
	BUILD_BUG_ON(!IS_ALIGNED(DEBUG_BUFFER_SIZE, LOG_UNIT));
	BUILD_BUG_ON(!CAPTURE_BUFFER_SIZE);
	BUILD_BUG_ON(!IS_ALIGNED(CAPTURE_BUFFER_SIZE, CAPTURE_UNIT));

	BUILD_BUG_ON((CRASH_BUFFER_SIZE / LOG_UNIT - 1) >
			(GUC_LOG_CRASH_MASK >> GUC_LOG_CRASH_SHIFT));
	BUILD_BUG_ON((DEBUG_BUFFER_SIZE / LOG_UNIT - 1) >
			(GUC_LOG_DEBUG_MASK >> GUC_LOG_DEBUG_SHIFT));
	BUILD_BUG_ON((CAPTURE_BUFFER_SIZE / CAPTURE_UNIT - 1) >
			(GUC_LOG_CAPTURE_MASK >> GUC_LOG_CAPTURE_SHIFT));

	flags = GUC_LOG_VALID |
		GUC_LOG_NOTIFY_ON_HALF_FULL |
		CAPTURE_FLAG |
		LOG_FLAG |
		((CRASH_BUFFER_SIZE / LOG_UNIT - 1) << GUC_LOG_CRASH_SHIFT) |
		((DEBUG_BUFFER_SIZE / LOG_UNIT - 1) << GUC_LOG_DEBUG_SHIFT) |
		((CAPTURE_BUFFER_SIZE / CAPTURE_UNIT - 1) << GUC_LOG_CAPTURE_SHIFT) |
		(offset << GUC_LOG_BUF_ADDR_SHIFT);

	#undef LOG_UNIT
	#undef LOG_FLAG
	#undef CAPTURE_UNIT
	#undef CAPTURE_FLAG

	return flags;
}

static u32 guc_ctl_ads_flags(struct intel_guc *guc)
{
	u32 ads = intel_guc_ggtt_offset(guc, guc->ads_vma) >> PAGE_SHIFT;
	u32 flags = ads << GUC_ADS_ADDR_SHIFT;

	return flags;
}

static u32 guc_ctl_wa_flags(struct intel_guc *guc)
{
	struct intel_gt *gt = guc_to_gt(guc);
	u32 flags = 0;

	/* Wa_22012773006:gen11,gen12 < XeHP */
	if (GRAPHICS_VER(gt->i915) >= 11 &&
	    GRAPHICS_VER_FULL(gt->i915) < IP_VER(12, 50))
		flags |= GUC_WA_POLLCS;

	/* Wa_16011759253:dg2_g10:a0 */
	if (IS_DG2_GRAPHICS_STEP(gt->i915, G10, STEP_A0, STEP_B0))
		flags |= GUC_WA_GAM_CREDITS;

	/* Wa_14014475959:dg2 */
	if (IS_DG2(gt->i915))
		flags |= GUC_WA_HOLD_CCS_SWITCHOUT;

	/*
	 * Wa_14012197797:dg2_g10:a0,dg2_g11:a0
	 * Wa_22011391025:dg2_g10,dg2_g11,dg2_g12
	 *
	 * The same WA bit is used for both and 22011391025 is applicable to
	 * all DG2.
	 */
	if (IS_DG2(gt->i915))
		flags |= GUC_WA_DUAL_QUEUE;

<<<<<<< HEAD
	/* Wa_22011802037: graphics version 12 */
	if (GRAPHICS_VER(gt->i915) == 12)
=======
	/* Wa_22011802037: graphics version 11/12 */
	if (IS_GRAPHICS_VER(gt->i915, 11, 12))
>>>>>>> a0696856
		flags |= GUC_WA_PRE_PARSER;

	/* Wa_16011777198:dg2 */
	if (IS_DG2_GRAPHICS_STEP(gt->i915, G10, STEP_A0, STEP_C0) ||
	    IS_DG2_GRAPHICS_STEP(gt->i915, G11, STEP_A0, STEP_B0))
		flags |= GUC_WA_RCS_RESET_BEFORE_RC6;

	/*
	 * Wa_22012727170:dg2_g10[a0-c0), dg2_g11[a0..)
	 * Wa_22012727685:dg2_g11[a0..)
	 */
	if (IS_DG2_GRAPHICS_STEP(gt->i915, G10, STEP_A0, STEP_C0) ||
	    IS_DG2_GRAPHICS_STEP(gt->i915, G11, STEP_A0, STEP_FOREVER))
		flags |= GUC_WA_CONTEXT_ISOLATION;

<<<<<<< HEAD
=======
	/* Wa_16015675438 */
	if (!RCS_MASK(gt))
		flags |= GUC_WA_RCS_REGS_IN_CCS_REGS_LIST;

>>>>>>> a0696856
	return flags;
}

static u32 guc_ctl_devid(struct intel_guc *guc)
{
	struct drm_i915_private *i915 = guc_to_gt(guc)->i915;

	return (INTEL_DEVID(i915) << 16) | INTEL_REVID(i915);
}

/*
 * Initialise the GuC parameter block before starting the firmware
 * transfer. These parameters are read by the firmware on startup
 * and cannot be changed thereafter.
 */
static void guc_init_params(struct intel_guc *guc)
{
	u32 *params = guc->params;
	int i;

	BUILD_BUG_ON(sizeof(guc->params) != GUC_CTL_MAX_DWORDS * sizeof(u32));

	params[GUC_CTL_LOG_PARAMS] = guc_ctl_log_params_flags(guc);
	params[GUC_CTL_FEATURE] = guc_ctl_feature_flags(guc);
	params[GUC_CTL_DEBUG] = guc_ctl_debug_flags(guc);
	params[GUC_CTL_ADS] = guc_ctl_ads_flags(guc);
	params[GUC_CTL_WA] = guc_ctl_wa_flags(guc);
	params[GUC_CTL_DEVID] = guc_ctl_devid(guc);

	for (i = 0; i < GUC_CTL_MAX_DWORDS; i++)
		DRM_DEBUG_DRIVER("param[%2d] = %#x\n", i, params[i]);
}

/*
 * Initialise the GuC parameter block before starting the firmware
 * transfer. These parameters are read by the firmware on startup
 * and cannot be changed thereafter.
 */
void intel_guc_write_params(struct intel_guc *guc)
{
	struct intel_uncore *uncore = guc_to_gt(guc)->uncore;
	int i;

	/*
	 * All SOFT_SCRATCH registers are in FORCEWAKE_GT domain and
	 * they are power context saved so it's ok to release forcewake
	 * when we are done here and take it again at xfer time.
	 */
	intel_uncore_forcewake_get(uncore, FORCEWAKE_GT);

	intel_uncore_write(uncore, SOFT_SCRATCH(0), 0);

	for (i = 0; i < GUC_CTL_MAX_DWORDS; i++)
		intel_uncore_write(uncore, SOFT_SCRATCH(1 + i), guc->params[i]);

	intel_uncore_forcewake_put(uncore, FORCEWAKE_GT);
}

int intel_guc_init(struct intel_guc *guc)
{
	struct intel_gt *gt = guc_to_gt(guc);
	int ret;

	ret = intel_uc_fw_init(&guc->fw);
	if (ret)
		goto out;

	ret = intel_guc_log_create(&guc->log);
	if (ret)
		goto err_fw;

	ret = intel_guc_capture_init(guc);
	if (ret)
		goto err_log;

	ret = intel_guc_ads_create(guc);
	if (ret)
		goto err_capture;

	GEM_BUG_ON(!guc->ads_vma);

	ret = intel_guc_ct_init(&guc->ct);
	if (ret)
		goto err_ads;

	if (intel_guc_submission_is_used(guc)) {
		/*
		 * This is stuff we need to have available at fw load time
		 * if we are planning to enable submission later
		 */
		ret = intel_guc_submission_init(guc);
		if (ret)
			goto err_ct;
	}

	if (intel_guc_slpc_is_used(guc)) {
		ret = intel_guc_slpc_init(&guc->slpc);
		if (ret)
			goto err_submission;
	}

	/* now that everything is perma-pinned, initialize the parameters */
	guc_init_params(guc);

	/* We need to notify the guc whenever we change the GGTT */
	i915_ggtt_enable_guc(gt->ggtt);

	intel_uc_fw_change_status(&guc->fw, INTEL_UC_FIRMWARE_LOADABLE);

	return 0;

err_submission:
	intel_guc_submission_fini(guc);
err_ct:
	intel_guc_ct_fini(&guc->ct);
err_ads:
	intel_guc_ads_destroy(guc);
err_capture:
	intel_guc_capture_destroy(guc);
err_log:
	intel_guc_log_destroy(&guc->log);
err_fw:
	intel_uc_fw_fini(&guc->fw);
out:
	i915_probe_error(gt->i915, "failed with %d\n", ret);
	return ret;
}

void intel_guc_fini(struct intel_guc *guc)
{
	struct intel_gt *gt = guc_to_gt(guc);

	if (!intel_uc_fw_is_loadable(&guc->fw))
		return;

	i915_ggtt_disable_guc(gt->ggtt);

	if (intel_guc_slpc_is_used(guc))
		intel_guc_slpc_fini(&guc->slpc);

	if (intel_guc_submission_is_used(guc))
		intel_guc_submission_fini(guc);

	intel_guc_ct_fini(&guc->ct);

	intel_guc_ads_destroy(guc);
	intel_guc_capture_destroy(guc);
	intel_guc_log_destroy(&guc->log);
	intel_uc_fw_fini(&guc->fw);
}

/*
 * This function implements the MMIO based host to GuC interface.
 */
int intel_guc_send_mmio(struct intel_guc *guc, const u32 *request, u32 len,
			u32 *response_buf, u32 response_buf_size)
{
	struct drm_i915_private *i915 = guc_to_gt(guc)->i915;
	struct intel_uncore *uncore = guc_to_gt(guc)->uncore;
	u32 header;
	int i;
	int ret;

	GEM_BUG_ON(!len);
	GEM_BUG_ON(len > guc->send_regs.count);

	GEM_BUG_ON(FIELD_GET(GUC_HXG_MSG_0_ORIGIN, request[0]) != GUC_HXG_ORIGIN_HOST);
	GEM_BUG_ON(FIELD_GET(GUC_HXG_MSG_0_TYPE, request[0]) != GUC_HXG_TYPE_REQUEST);

	mutex_lock(&guc->send_mutex);
	intel_uncore_forcewake_get(uncore, guc->send_regs.fw_domains);

retry:
	for (i = 0; i < len; i++)
		intel_uncore_write(uncore, guc_send_reg(guc, i), request[i]);

	intel_uncore_posting_read(uncore, guc_send_reg(guc, i - 1));

	intel_guc_notify(guc);

	/*
	 * No GuC command should ever take longer than 10ms.
	 * Fast commands should still complete in 10us.
	 */
	ret = __intel_wait_for_register_fw(uncore,
					   guc_send_reg(guc, 0),
					   GUC_HXG_MSG_0_ORIGIN,
					   FIELD_PREP(GUC_HXG_MSG_0_ORIGIN,
						      GUC_HXG_ORIGIN_GUC),
					   10, 10, &header);
	if (unlikely(ret)) {
timeout:
		drm_err(&i915->drm, "mmio request %#x: no reply %x\n",
			request[0], header);
		goto out;
	}

	if (FIELD_GET(GUC_HXG_MSG_0_TYPE, header) == GUC_HXG_TYPE_NO_RESPONSE_BUSY) {
#define done ({ header = intel_uncore_read(uncore, guc_send_reg(guc, 0)); \
		FIELD_GET(GUC_HXG_MSG_0_ORIGIN, header) != GUC_HXG_ORIGIN_GUC || \
		FIELD_GET(GUC_HXG_MSG_0_TYPE, header) != GUC_HXG_TYPE_NO_RESPONSE_BUSY; })

		ret = wait_for(done, 1000);
		if (unlikely(ret))
			goto timeout;
		if (unlikely(FIELD_GET(GUC_HXG_MSG_0_ORIGIN, header) !=
				       GUC_HXG_ORIGIN_GUC))
			goto proto;
#undef done
	}

	if (FIELD_GET(GUC_HXG_MSG_0_TYPE, header) == GUC_HXG_TYPE_NO_RESPONSE_RETRY) {
		u32 reason = FIELD_GET(GUC_HXG_RETRY_MSG_0_REASON, header);

		drm_dbg(&i915->drm, "mmio request %#x: retrying, reason %u\n",
			request[0], reason);
		goto retry;
	}

	if (FIELD_GET(GUC_HXG_MSG_0_TYPE, header) == GUC_HXG_TYPE_RESPONSE_FAILURE) {
		u32 hint = FIELD_GET(GUC_HXG_FAILURE_MSG_0_HINT, header);
		u32 error = FIELD_GET(GUC_HXG_FAILURE_MSG_0_ERROR, header);

		drm_err(&i915->drm, "mmio request %#x: failure %x/%u\n",
			request[0], error, hint);
		ret = -ENXIO;
		goto out;
	}

	if (FIELD_GET(GUC_HXG_MSG_0_TYPE, header) != GUC_HXG_TYPE_RESPONSE_SUCCESS) {
proto:
		drm_err(&i915->drm, "mmio request %#x: unexpected reply %#x\n",
			request[0], header);
		ret = -EPROTO;
		goto out;
	}

	if (response_buf) {
		int count = min(response_buf_size, guc->send_regs.count);

		GEM_BUG_ON(!count);

		response_buf[0] = header;

		for (i = 1; i < count; i++)
			response_buf[i] = intel_uncore_read(uncore,
							    guc_send_reg(guc, i));

		/* Use number of copied dwords as our return value */
		ret = count;
	} else {
		/* Use data from the GuC response as our return value */
		ret = FIELD_GET(GUC_HXG_RESPONSE_MSG_0_DATA0, header);
	}

out:
	intel_uncore_forcewake_put(uncore, guc->send_regs.fw_domains);
	mutex_unlock(&guc->send_mutex);

	return ret;
}

int intel_guc_to_host_process_recv_msg(struct intel_guc *guc,
				       const u32 *payload, u32 len)
{
	u32 msg;

	if (unlikely(!len))
		return -EPROTO;

	/* Make sure to handle only enabled messages */
	msg = payload[0] & guc->msg_enabled_mask;

	if (msg & INTEL_GUC_RECV_MSG_CRASH_DUMP_POSTED)
		drm_err(&guc_to_gt(guc)->i915->drm, "Received early GuC crash dump notification!\n");
	if (msg & INTEL_GUC_RECV_MSG_EXCEPTION)
		drm_err(&guc_to_gt(guc)->i915->drm, "Received early GuC exception notification!\n");

	return 0;
}

/**
 * intel_guc_auth_huc() - Send action to GuC to authenticate HuC ucode
 * @guc: intel_guc structure
 * @rsa_offset: rsa offset w.r.t ggtt base of huc vma
 *
 * Triggers a HuC firmware authentication request to the GuC via intel_guc_send
 * INTEL_GUC_ACTION_AUTHENTICATE_HUC interface. This function is invoked by
 * intel_huc_auth().
 *
 * Return:	non-zero code on error
 */
int intel_guc_auth_huc(struct intel_guc *guc, u32 rsa_offset)
{
	u32 action[] = {
		INTEL_GUC_ACTION_AUTHENTICATE_HUC,
		rsa_offset
	};

	return intel_guc_send(guc, action, ARRAY_SIZE(action));
}

/**
 * intel_guc_suspend() - notify GuC entering suspend state
 * @guc:	the guc
 */
int intel_guc_suspend(struct intel_guc *guc)
{
	int ret;
	u32 action[] = {
		INTEL_GUC_ACTION_CLIENT_SOFT_RESET,
	};

	if (!intel_guc_is_ready(guc))
		return 0;

	if (intel_guc_submission_is_used(guc)) {
		/*
		 * This H2G MMIO command tears down the GuC in two steps. First it will
		 * generate a G2H CTB for every active context indicating a reset. In
		 * practice the i915 shouldn't ever get a G2H as suspend should only be
		 * called when the GPU is idle. Next, it tears down the CTBs and this
		 * H2G MMIO command completes.
		 *
		 * Don't abort on a failure code from the GuC. Keep going and do the
		 * clean up in santize() and re-initialisation on resume and hopefully
		 * the error here won't be problematic.
		 */
		ret = intel_guc_send_mmio(guc, action, ARRAY_SIZE(action), NULL, 0);
		if (ret)
			DRM_ERROR("GuC suspend: RESET_CLIENT action failed with error %d!\n", ret);
	}

	/* Signal that the GuC isn't running. */
	intel_guc_sanitize(guc);

	return 0;
}

/**
 * intel_guc_resume() - notify GuC resuming from suspend state
 * @guc:	the guc
 */
int intel_guc_resume(struct intel_guc *guc)
{
	/*
	 * NB: This function can still be called even if GuC submission is
	 * disabled, e.g. if GuC is enabled for HuC authentication only. Thus,
	 * if any code is later added here, it must be support doing nothing
	 * if submission is disabled (as per intel_guc_suspend).
	 */
	return 0;
}

/**
 * DOC: GuC Memory Management
 *
 * GuC can't allocate any memory for its own usage, so all the allocations must
 * be handled by the host driver. GuC accesses the memory via the GGTT, with the
 * exception of the top and bottom parts of the 4GB address space, which are
 * instead re-mapped by the GuC HW to memory location of the FW itself (WOPCM)
 * or other parts of the HW. The driver must take care not to place objects that
 * the GuC is going to access in these reserved ranges. The layout of the GuC
 * address space is shown below:
 *
 * ::
 *
 *     +===========> +====================+ <== FFFF_FFFF
 *     ^             |      Reserved      |
 *     |             +====================+ <== GUC_GGTT_TOP
 *     |             |                    |
 *     |             |        DRAM        |
 *    GuC            |                    |
 *  Address    +===> +====================+ <== GuC ggtt_pin_bias
 *   Space     ^     |                    |
 *     |       |     |                    |
 *     |      GuC    |        GuC         |
 *     |     WOPCM   |       WOPCM        |
 *     |      Size   |                    |
 *     |       |     |                    |
 *     v       v     |                    |
 *     +=======+===> +====================+ <== 0000_0000
 *
 * The lower part of GuC Address Space [0, ggtt_pin_bias) is mapped to GuC WOPCM
 * while upper part of GuC Address Space [ggtt_pin_bias, GUC_GGTT_TOP) is mapped
 * to DRAM. The value of the GuC ggtt_pin_bias is the GuC WOPCM size.
 */

/**
 * intel_guc_allocate_vma() - Allocate a GGTT VMA for GuC usage
 * @guc:	the guc
 * @size:	size of area to allocate (both virtual space and memory)
 *
 * This is a wrapper to create an object for use with the GuC. In order to
 * use it inside the GuC, an object needs to be pinned lifetime, so we allocate
 * both some backing storage and a range inside the Global GTT. We must pin
 * it in the GGTT somewhere other than than [0, GUC ggtt_pin_bias) because that
 * range is reserved inside GuC.
 *
 * Return:	A i915_vma if successful, otherwise an ERR_PTR.
 */
struct i915_vma *intel_guc_allocate_vma(struct intel_guc *guc, u32 size)
{
	struct intel_gt *gt = guc_to_gt(guc);
	struct drm_i915_gem_object *obj;
	struct i915_vma *vma;
	u64 flags;
	int ret;

	if (HAS_LMEM(gt->i915))
		obj = i915_gem_object_create_lmem(gt->i915, size,
						  I915_BO_ALLOC_CPU_CLEAR |
						  I915_BO_ALLOC_CONTIGUOUS |
						  I915_BO_ALLOC_PM_EARLY);
	else
		obj = i915_gem_object_create_shmem(gt->i915, size);

	if (IS_ERR(obj))
		return ERR_CAST(obj);

	vma = i915_vma_instance(obj, &gt->ggtt->vm, NULL);
	if (IS_ERR(vma))
		goto err;

	flags = PIN_OFFSET_BIAS | i915_ggtt_pin_bias(vma);
	ret = i915_ggtt_pin(vma, NULL, 0, flags);
	if (ret) {
		vma = ERR_PTR(ret);
		goto err;
	}

	return i915_vma_make_unshrinkable(vma);

err:
	i915_gem_object_put(obj);
	return vma;
}

/**
 * intel_guc_allocate_and_map_vma() - Allocate and map VMA for GuC usage
 * @guc:	the guc
 * @size:	size of area to allocate (both virtual space and memory)
 * @out_vma:	return variable for the allocated vma pointer
 * @out_vaddr:	return variable for the obj mapping
 *
 * This wrapper calls intel_guc_allocate_vma() and then maps the allocated
 * object with I915_MAP_WB.
 *
 * Return:	0 if successful, a negative errno code otherwise.
 */
int intel_guc_allocate_and_map_vma(struct intel_guc *guc, u32 size,
				   struct i915_vma **out_vma, void **out_vaddr)
{
	struct i915_vma *vma;
	void *vaddr;

	vma = intel_guc_allocate_vma(guc, size);
	if (IS_ERR(vma))
		return PTR_ERR(vma);

	vaddr = i915_gem_object_pin_map_unlocked(vma->obj,
						 i915_coherent_map_type(guc_to_gt(guc)->i915,
									vma->obj, true));
	if (IS_ERR(vaddr)) {
		i915_vma_unpin_and_release(&vma, 0);
		return PTR_ERR(vaddr);
	}

	*out_vma = vma;
	*out_vaddr = vaddr;

	return 0;
}

static int __guc_action_self_cfg(struct intel_guc *guc, u16 key, u16 len, u64 value)
{
	u32 request[HOST2GUC_SELF_CFG_REQUEST_MSG_LEN] = {
		FIELD_PREP(GUC_HXG_MSG_0_ORIGIN, GUC_HXG_ORIGIN_HOST) |
		FIELD_PREP(GUC_HXG_MSG_0_TYPE, GUC_HXG_TYPE_REQUEST) |
		FIELD_PREP(GUC_HXG_REQUEST_MSG_0_ACTION, GUC_ACTION_HOST2GUC_SELF_CFG),
		FIELD_PREP(HOST2GUC_SELF_CFG_REQUEST_MSG_1_KLV_KEY, key) |
		FIELD_PREP(HOST2GUC_SELF_CFG_REQUEST_MSG_1_KLV_LEN, len),
		FIELD_PREP(HOST2GUC_SELF_CFG_REQUEST_MSG_2_VALUE32, lower_32_bits(value)),
		FIELD_PREP(HOST2GUC_SELF_CFG_REQUEST_MSG_3_VALUE64, upper_32_bits(value)),
	};
	int ret;

	GEM_BUG_ON(len > 2);
	GEM_BUG_ON(len == 1 && upper_32_bits(value));

	/* Self config must go over MMIO */
	ret = intel_guc_send_mmio(guc, request, ARRAY_SIZE(request), NULL, 0);

	if (unlikely(ret < 0))
		return ret;
	if (unlikely(ret > 1))
		return -EPROTO;
	if (unlikely(!ret))
		return -ENOKEY;

	return 0;
}

static int __guc_self_cfg(struct intel_guc *guc, u16 key, u16 len, u64 value)
{
	struct drm_i915_private *i915 = guc_to_gt(guc)->i915;
	int err = __guc_action_self_cfg(guc, key, len, value);

	if (unlikely(err))
		i915_probe_error(i915, "Unsuccessful self-config (%pe) key %#hx value %#llx\n",
				 ERR_PTR(err), key, value);
	return err;
}

int intel_guc_self_cfg32(struct intel_guc *guc, u16 key, u32 value)
{
	return __guc_self_cfg(guc, key, 1, value);
}

int intel_guc_self_cfg64(struct intel_guc *guc, u16 key, u64 value)
{
	return __guc_self_cfg(guc, key, 2, value);
}

/**
 * intel_guc_load_status - dump information about GuC load status
 * @guc: the GuC
 * @p: the &drm_printer
 *
 * Pretty printer for GuC load status.
 */
void intel_guc_load_status(struct intel_guc *guc, struct drm_printer *p)
{
	struct intel_gt *gt = guc_to_gt(guc);
	struct intel_uncore *uncore = gt->uncore;
	intel_wakeref_t wakeref;

	if (!intel_guc_is_supported(guc)) {
		drm_printf(p, "GuC not supported\n");
		return;
	}

	if (!intel_guc_is_wanted(guc)) {
		drm_printf(p, "GuC disabled\n");
		return;
	}

	intel_uc_fw_dump(&guc->fw, p);

	with_intel_runtime_pm(uncore->rpm, wakeref) {
		u32 status = intel_uncore_read(uncore, GUC_STATUS);
		u32 i;

		drm_printf(p, "\nGuC status 0x%08x:\n", status);
		drm_printf(p, "\tBootrom status = 0x%x\n",
			   (status & GS_BOOTROM_MASK) >> GS_BOOTROM_SHIFT);
		drm_printf(p, "\tuKernel status = 0x%x\n",
			   (status & GS_UKERNEL_MASK) >> GS_UKERNEL_SHIFT);
		drm_printf(p, "\tMIA Core status = 0x%x\n",
			   (status & GS_MIA_MASK) >> GS_MIA_SHIFT);
		drm_puts(p, "\nScratch registers:\n");
		for (i = 0; i < 16; i++) {
			drm_printf(p, "\t%2d: \t0x%x\n",
				   i, intel_uncore_read(uncore, SOFT_SCRATCH(i)));
		}
	}
}

void intel_guc_write_barrier(struct intel_guc *guc)
{
	struct intel_gt *gt = guc_to_gt(guc);

	if (i915_gem_object_is_lmem(guc->ct.vma->obj)) {
		/*
		 * Ensure intel_uncore_write_fw can be used rather than
		 * intel_uncore_write.
		 */
		GEM_BUG_ON(guc->send_regs.fw_domains);

		/*
		 * This register is used by the i915 and GuC for MMIO based
		 * communication. Once we are in this code CTBs are the only
		 * method the i915 uses to communicate with the GuC so it is
		 * safe to write to this register (a value of 0 is NOP for MMIO
		 * communication). If we ever start mixing CTBs and MMIOs a new
		 * register will have to be chosen. This function is also used
		 * to enforce ordering of a work queue item write and an update
		 * to the process descriptor. When a work queue is being used,
		 * CTBs are also the only mechanism of communication.
		 */
		intel_uncore_write_fw(gt->uncore, GEN11_SOFT_SCRATCH(0), 0);
	} else {
		/* wmb() sufficient for a barrier if in smem */
		wmb();
	}
}<|MERGE_RESOLUTION|>--- conflicted
+++ resolved
@@ -310,13 +310,8 @@
 	if (IS_DG2(gt->i915))
 		flags |= GUC_WA_DUAL_QUEUE;
 
-<<<<<<< HEAD
-	/* Wa_22011802037: graphics version 12 */
-	if (GRAPHICS_VER(gt->i915) == 12)
-=======
 	/* Wa_22011802037: graphics version 11/12 */
 	if (IS_GRAPHICS_VER(gt->i915, 11, 12))
->>>>>>> a0696856
 		flags |= GUC_WA_PRE_PARSER;
 
 	/* Wa_16011777198:dg2 */
@@ -332,13 +327,10 @@
 	    IS_DG2_GRAPHICS_STEP(gt->i915, G11, STEP_A0, STEP_FOREVER))
 		flags |= GUC_WA_CONTEXT_ISOLATION;
 
-<<<<<<< HEAD
-=======
 	/* Wa_16015675438 */
 	if (!RCS_MASK(gt))
 		flags |= GUC_WA_RCS_REGS_IN_CCS_REGS_LIST;
 
->>>>>>> a0696856
 	return flags;
 }
 
