--- conflicted
+++ resolved
@@ -288,19 +288,6 @@
 	I915_SELFTEST_DECLARE(struct list_head st_link);
 
 	unsigned long flags;
-<<<<<<< HEAD
-#define I915_BO_ALLOC_CONTIGUOUS BIT(0)
-#define I915_BO_ALLOC_VOLATILE   BIT(1)
-#define I915_BO_ALLOC_CPU_CLEAR  BIT(2)
-#define I915_BO_ALLOC_USER       BIT(3)
-#define I915_BO_ALLOC_FLAGS (I915_BO_ALLOC_CONTIGUOUS | \
-			     I915_BO_ALLOC_VOLATILE | \
-			     I915_BO_ALLOC_CPU_CLEAR | \
-			     I915_BO_ALLOC_USER)
-#define I915_BO_READONLY         BIT(4)
-#define I915_TILING_QUIRK_BIT    5 /* unknown swizzling; do not release! */
-
-=======
 #define I915_BO_ALLOC_CONTIGUOUS  BIT(0)
 #define I915_BO_ALLOC_VOLATILE    BIT(1)
 #define I915_BO_ALLOC_CPU_CLEAR   BIT(2)
@@ -318,7 +305,6 @@
 #define I915_BO_READONLY          BIT(6)
 #define I915_TILING_QUIRK_BIT     7 /* unknown swizzling; do not release! */
 #define I915_BO_PROTECTED         BIT(8)
->>>>>>> df0cc57e
 	/**
 	 * @mem_flags - Mutable placement-related flags
 	 *
@@ -441,8 +427,6 @@
 	 * can freely bypass the CPU cache when touching the pages with the GPU,
 	 * where the kernel is completely unaware. On such platform we need
 	 * apply the sledgehammer-on-acquire regardless of the @cache_coherent.
-<<<<<<< HEAD
-=======
 	 *
 	 * Special care is taken on non-LLC platforms, to prevent potential
 	 * information leak. The driver currently ensures:
@@ -470,7 +454,6 @@
 	 *   __i915_gem_object_set_pages. The @cache_dirty can be freely reset
 	 *   at this point. All further asynchronous clfushes are never security
 	 *   critical, i.e userspace is free to race against itself.
->>>>>>> df0cc57e
 	 */
 	unsigned int cache_dirty:1;
 
@@ -584,11 +567,6 @@
 	struct {
 		struct sg_table *cached_io_st;
 		struct i915_gem_object_page_iter get_io_page;
-<<<<<<< HEAD
-		bool created:1;
-	} ttm;
-
-=======
 		struct drm_i915_gem_object *backup;
 		bool created:1;
 	} ttm;
@@ -600,7 +578,6 @@
 	 */
 	u32 pxp_key_instance;
 
->>>>>>> df0cc57e
 	/** Record of address bit 17 of each page at last unbind. */
 	unsigned long *bit_17;
 
