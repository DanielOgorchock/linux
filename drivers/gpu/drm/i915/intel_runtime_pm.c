/*
 * Copyright © 2012-2014 Intel Corporation
 *
 * Permission is hereby granted, free of charge, to any person obtaining a
 * copy of this software and associated documentation files (the "Software"),
 * to deal in the Software without restriction, including without limitation
 * the rights to use, copy, modify, merge, publish, distribute, sublicense,
 * and/or sell copies of the Software, and to permit persons to whom the
 * Software is furnished to do so, subject to the following conditions:
 *
 * The above copyright notice and this permission notice (including the next
 * paragraph) shall be included in all copies or substantial portions of the
 * Software.
 *
 * THE SOFTWARE IS PROVIDED "AS IS", WITHOUT WARRANTY OF ANY KIND, EXPRESS OR
 * IMPLIED, INCLUDING BUT NOT LIMITED TO THE WARRANTIES OF MERCHANTABILITY,
 * FITNESS FOR A PARTICULAR PURPOSE AND NONINFRINGEMENT.  IN NO EVENT SHALL
 * THE AUTHORS OR COPYRIGHT HOLDERS BE LIABLE FOR ANY CLAIM, DAMAGES OR OTHER
 * LIABILITY, WHETHER IN AN ACTION OF CONTRACT, TORT OR OTHERWISE, ARISING
 * FROM, OUT OF OR IN CONNECTION WITH THE SOFTWARE OR THE USE OR OTHER DEALINGS
 * IN THE SOFTWARE.
 *
 * Authors:
 *    Eugeni Dodonov <eugeni.dodonov@intel.com>
 *    Daniel Vetter <daniel.vetter@ffwll.ch>
 *
 */

#include <linux/pm_runtime.h>
#include <linux/vgaarb.h>

#include "i915_drv.h"
#include "intel_drv.h"

/**
 * DOC: runtime pm
 *
 * The i915 driver supports dynamic enabling and disabling of entire hardware
 * blocks at runtime. This is especially important on the display side where
 * software is supposed to control many power gates manually on recent hardware,
 * since on the GT side a lot of the power management is done by the hardware.
 * But even there some manual control at the device level is required.
 *
 * Since i915 supports a diverse set of platforms with a unified codebase and
 * hardware engineers just love to shuffle functionality around between power
 * domains there's a sizeable amount of indirection required. This file provides
 * generic functions to the driver for grabbing and releasing references for
 * abstract power domains. It then maps those to the actual power wells
 * present for a given platform.
 */

#define for_each_power_well(i, power_well, domain_mask, power_domains)	\
	for (i = 0;							\
	     i < (power_domains)->power_well_count &&			\
		 ((power_well) = &(power_domains)->power_wells[i]);	\
	     i++)							\
		if ((power_well)->domains & (domain_mask))

#define for_each_power_well_rev(i, power_well, domain_mask, power_domains) \
	for (i = (power_domains)->power_well_count - 1;			 \
	     i >= 0 && ((power_well) = &(power_domains)->power_wells[i]);\
	     i--)							 \
		if ((power_well)->domains & (domain_mask))

bool intel_display_power_well_is_enabled(struct drm_i915_private *dev_priv,
				    int power_well_id);

static void intel_power_well_enable(struct drm_i915_private *dev_priv,
				    struct i915_power_well *power_well)
{
	DRM_DEBUG_KMS("enabling %s\n", power_well->name);
	power_well->ops->enable(dev_priv, power_well);
	power_well->hw_enabled = true;
}

static void intel_power_well_disable(struct drm_i915_private *dev_priv,
				     struct i915_power_well *power_well)
{
	DRM_DEBUG_KMS("disabling %s\n", power_well->name);
	power_well->hw_enabled = false;
	power_well->ops->disable(dev_priv, power_well);
}

/*
 * We should only use the power well if we explicitly asked the hardware to
 * enable it, so check if it's enabled and also check if we've requested it to
 * be enabled.
 */
static bool hsw_power_well_enabled(struct drm_i915_private *dev_priv,
				   struct i915_power_well *power_well)
{
	return I915_READ(HSW_PWR_WELL_DRIVER) ==
		     (HSW_PWR_WELL_ENABLE_REQUEST | HSW_PWR_WELL_STATE_ENABLED);
}

/**
 * __intel_display_power_is_enabled - unlocked check for a power domain
 * @dev_priv: i915 device instance
 * @domain: power domain to check
 *
 * This is the unlocked version of intel_display_power_is_enabled() and should
 * only be used from error capture and recovery code where deadlocks are
 * possible.
 *
 * Returns:
 * True when the power domain is enabled, false otherwise.
 */
bool __intel_display_power_is_enabled(struct drm_i915_private *dev_priv,
				      enum intel_display_power_domain domain)
{
	struct i915_power_domains *power_domains;
	struct i915_power_well *power_well;
	bool is_enabled;
	int i;

	if (dev_priv->pm.suspended)
		return false;

	power_domains = &dev_priv->power_domains;

	is_enabled = true;

	for_each_power_well_rev(i, power_well, BIT(domain), power_domains) {
		if (power_well->always_on)
			continue;

		if (!power_well->hw_enabled) {
			is_enabled = false;
			break;
		}
	}

	return is_enabled;
}

/**
 * intel_display_power_is_enabled - check for a power domain
 * @dev_priv: i915 device instance
 * @domain: power domain to check
 *
 * This function can be used to check the hw power domain state. It is mostly
 * used in hardware state readout functions. Everywhere else code should rely
 * upon explicit power domain reference counting to ensure that the hardware
 * block is powered up before accessing it.
 *
 * Callers must hold the relevant modesetting locks to ensure that concurrent
 * threads can't disable the power well while the caller tries to read a few
 * registers.
 *
 * Returns:
 * True when the power domain is enabled, false otherwise.
 */
bool intel_display_power_is_enabled(struct drm_i915_private *dev_priv,
				    enum intel_display_power_domain domain)
{
	struct i915_power_domains *power_domains;
	bool ret;

	power_domains = &dev_priv->power_domains;

	mutex_lock(&power_domains->lock);
	ret = __intel_display_power_is_enabled(dev_priv, domain);
	mutex_unlock(&power_domains->lock);

	return ret;
}

/**
 * intel_display_set_init_power - set the initial power domain state
 * @dev_priv: i915 device instance
 * @enable: whether to enable or disable the initial power domain state
 *
 * For simplicity our driver load/unload and system suspend/resume code assumes
 * that all power domains are always enabled. This functions controls the state
 * of this little hack. While the initial power domain state is enabled runtime
 * pm is effectively disabled.
 */
void intel_display_set_init_power(struct drm_i915_private *dev_priv,
				  bool enable)
{
	if (dev_priv->power_domains.init_power_on == enable)
		return;

	if (enable)
		intel_display_power_get(dev_priv, POWER_DOMAIN_INIT);
	else
		intel_display_power_put(dev_priv, POWER_DOMAIN_INIT);

	dev_priv->power_domains.init_power_on = enable;
}

/*
 * Starting with Haswell, we have a "Power Down Well" that can be turned off
 * when not needed anymore. We have 4 registers that can request the power well
 * to be enabled, and it will only be disabled if none of the registers is
 * requesting it to be enabled.
 */
static void hsw_power_well_post_enable(struct drm_i915_private *dev_priv)
{
	struct drm_device *dev = dev_priv->dev;

	/*
	 * After we re-enable the power well, if we touch VGA register 0x3d5
	 * we'll get unclaimed register interrupts. This stops after we write
	 * anything to the VGA MSR register. The vgacon module uses this
	 * register all the time, so if we unbind our driver and, as a
	 * consequence, bind vgacon, we'll get stuck in an infinite loop at
	 * console_unlock(). So make here we touch the VGA MSR register, making
	 * sure vgacon can keep working normally without triggering interrupts
	 * and error messages.
	 */
	vga_get_uninterruptible(dev->pdev, VGA_RSRC_LEGACY_IO);
	outb(inb(VGA_MSR_READ), VGA_MSR_WRITE);
	vga_put(dev->pdev, VGA_RSRC_LEGACY_IO);

	if (IS_BROADWELL(dev))
		gen8_irq_power_well_post_enable(dev_priv,
						1 << PIPE_C | 1 << PIPE_B);
}

static void skl_power_well_post_enable(struct drm_i915_private *dev_priv,
				       struct i915_power_well *power_well)
{
	struct drm_device *dev = dev_priv->dev;

	/*
	 * After we re-enable the power well, if we touch VGA register 0x3d5
	 * we'll get unclaimed register interrupts. This stops after we write
	 * anything to the VGA MSR register. The vgacon module uses this
	 * register all the time, so if we unbind our driver and, as a
	 * consequence, bind vgacon, we'll get stuck in an infinite loop at
	 * console_unlock(). So make here we touch the VGA MSR register, making
	 * sure vgacon can keep working normally without triggering interrupts
	 * and error messages.
	 */
	if (power_well->data == SKL_DISP_PW_2) {
		vga_get_uninterruptible(dev->pdev, VGA_RSRC_LEGACY_IO);
		outb(inb(VGA_MSR_READ), VGA_MSR_WRITE);
		vga_put(dev->pdev, VGA_RSRC_LEGACY_IO);

		gen8_irq_power_well_post_enable(dev_priv,
						1 << PIPE_C | 1 << PIPE_B);
	}
<<<<<<< HEAD
=======

	if (power_well->data == SKL_DISP_PW_1) {
		if (!dev_priv->power_domains.initializing)
			intel_prepare_ddi(dev);
		gen8_irq_power_well_post_enable(dev_priv, 1 << PIPE_A);
	}
>>>>>>> 1ec21837
}

static void hsw_set_power_well(struct drm_i915_private *dev_priv,
			       struct i915_power_well *power_well, bool enable)
{
	bool is_enabled, enable_requested;
	uint32_t tmp;

	tmp = I915_READ(HSW_PWR_WELL_DRIVER);
	is_enabled = tmp & HSW_PWR_WELL_STATE_ENABLED;
	enable_requested = tmp & HSW_PWR_WELL_ENABLE_REQUEST;

	if (enable) {
		if (!enable_requested)
			I915_WRITE(HSW_PWR_WELL_DRIVER,
				   HSW_PWR_WELL_ENABLE_REQUEST);

		if (!is_enabled) {
			DRM_DEBUG_KMS("Enabling power well\n");
			if (wait_for((I915_READ(HSW_PWR_WELL_DRIVER) &
				      HSW_PWR_WELL_STATE_ENABLED), 20))
				DRM_ERROR("Timeout enabling power well\n");
			hsw_power_well_post_enable(dev_priv);
		}

	} else {
		if (enable_requested) {
			I915_WRITE(HSW_PWR_WELL_DRIVER, 0);
			POSTING_READ(HSW_PWR_WELL_DRIVER);
			DRM_DEBUG_KMS("Requesting to disable the power well\n");
		}
	}
}

#define SKL_DISPLAY_POWERWELL_2_POWER_DOMAINS (		\
	BIT(POWER_DOMAIN_TRANSCODER_A) |		\
	BIT(POWER_DOMAIN_PIPE_B) |			\
	BIT(POWER_DOMAIN_TRANSCODER_B) |		\
	BIT(POWER_DOMAIN_PIPE_C) |			\
	BIT(POWER_DOMAIN_TRANSCODER_C) |		\
	BIT(POWER_DOMAIN_PIPE_B_PANEL_FITTER) |		\
	BIT(POWER_DOMAIN_PIPE_C_PANEL_FITTER) |		\
	BIT(POWER_DOMAIN_PORT_DDI_B_LANES) |		\
	BIT(POWER_DOMAIN_PORT_DDI_C_LANES) |		\
	BIT(POWER_DOMAIN_PORT_DDI_D_LANES) |		\
	BIT(POWER_DOMAIN_PORT_DDI_E_LANES) |		\
	BIT(POWER_DOMAIN_AUX_B) |                       \
	BIT(POWER_DOMAIN_AUX_C) |			\
	BIT(POWER_DOMAIN_AUX_D) |			\
	BIT(POWER_DOMAIN_AUDIO) |			\
	BIT(POWER_DOMAIN_VGA) |				\
	BIT(POWER_DOMAIN_INIT))
#define SKL_DISPLAY_DDI_A_E_POWER_DOMAINS (		\
	BIT(POWER_DOMAIN_PORT_DDI_A_LANES) |		\
	BIT(POWER_DOMAIN_PORT_DDI_E_LANES) |		\
	BIT(POWER_DOMAIN_INIT))
#define SKL_DISPLAY_DDI_B_POWER_DOMAINS (		\
	BIT(POWER_DOMAIN_PORT_DDI_B_LANES) |		\
	BIT(POWER_DOMAIN_INIT))
#define SKL_DISPLAY_DDI_C_POWER_DOMAINS (		\
	BIT(POWER_DOMAIN_PORT_DDI_C_LANES) |		\
	BIT(POWER_DOMAIN_INIT))
#define SKL_DISPLAY_DDI_D_POWER_DOMAINS (		\
	BIT(POWER_DOMAIN_PORT_DDI_D_LANES) |		\
	BIT(POWER_DOMAIN_INIT))
#define SKL_DISPLAY_DC_OFF_POWER_DOMAINS (		\
	SKL_DISPLAY_POWERWELL_2_POWER_DOMAINS |		\
	BIT(POWER_DOMAIN_MODESET) |			\
	BIT(POWER_DOMAIN_AUX_A) |			\
	BIT(POWER_DOMAIN_INIT))
#define SKL_DISPLAY_ALWAYS_ON_POWER_DOMAINS (		\
	(POWER_DOMAIN_MASK & ~(				\
	SKL_DISPLAY_POWERWELL_2_POWER_DOMAINS |		\
	SKL_DISPLAY_DC_OFF_POWER_DOMAINS)) |		\
	BIT(POWER_DOMAIN_INIT))

#define BXT_DISPLAY_POWERWELL_2_POWER_DOMAINS (		\
	BIT(POWER_DOMAIN_TRANSCODER_A) |		\
	BIT(POWER_DOMAIN_PIPE_B) |			\
	BIT(POWER_DOMAIN_TRANSCODER_B) |		\
	BIT(POWER_DOMAIN_PIPE_C) |			\
	BIT(POWER_DOMAIN_TRANSCODER_C) |		\
	BIT(POWER_DOMAIN_PIPE_B_PANEL_FITTER) |		\
	BIT(POWER_DOMAIN_PIPE_C_PANEL_FITTER) |		\
	BIT(POWER_DOMAIN_PORT_DDI_B_LANES) |		\
	BIT(POWER_DOMAIN_PORT_DDI_C_LANES) |		\
	BIT(POWER_DOMAIN_AUX_B) |			\
	BIT(POWER_DOMAIN_AUX_C) |			\
	BIT(POWER_DOMAIN_AUDIO) |			\
	BIT(POWER_DOMAIN_VGA) |				\
	BIT(POWER_DOMAIN_GMBUS) |			\
	BIT(POWER_DOMAIN_INIT))
#define BXT_DISPLAY_POWERWELL_1_POWER_DOMAINS (		\
	BXT_DISPLAY_POWERWELL_2_POWER_DOMAINS |		\
	BIT(POWER_DOMAIN_PIPE_A) |			\
	BIT(POWER_DOMAIN_TRANSCODER_EDP) |		\
	BIT(POWER_DOMAIN_PIPE_A_PANEL_FITTER) |		\
	BIT(POWER_DOMAIN_PORT_DDI_A_LANES) |		\
	BIT(POWER_DOMAIN_AUX_A) |			\
	BIT(POWER_DOMAIN_PLLS) |			\
	BIT(POWER_DOMAIN_INIT))
#define BXT_DISPLAY_DC_OFF_POWER_DOMAINS (		\
	BXT_DISPLAY_POWERWELL_2_POWER_DOMAINS |		\
	BIT(POWER_DOMAIN_MODESET) |			\
	BIT(POWER_DOMAIN_AUX_A) |			\
	BIT(POWER_DOMAIN_INIT))
#define BXT_DISPLAY_ALWAYS_ON_POWER_DOMAINS (		\
	(POWER_DOMAIN_MASK & ~(BXT_DISPLAY_POWERWELL_1_POWER_DOMAINS |	\
	BXT_DISPLAY_POWERWELL_2_POWER_DOMAINS)) |	\
	BIT(POWER_DOMAIN_INIT))

static void assert_can_enable_dc9(struct drm_i915_private *dev_priv)
{
	struct drm_device *dev = dev_priv->dev;

	WARN(!IS_BROXTON(dev), "Platform doesn't support DC9.\n");
	WARN((I915_READ(DC_STATE_EN) & DC_STATE_EN_DC9),
		"DC9 already programmed to be enabled.\n");
	WARN(I915_READ(DC_STATE_EN) & DC_STATE_EN_UPTO_DC5,
		"DC5 still not disabled to enable DC9.\n");
	WARN(I915_READ(HSW_PWR_WELL_DRIVER), "Power well on.\n");
	WARN(intel_irqs_enabled(dev_priv), "Interrupts not disabled yet.\n");

	 /*
	  * TODO: check for the following to verify the conditions to enter DC9
	  * state are satisfied:
	  * 1] Check relevant display engine registers to verify if mode set
	  * disable sequence was followed.
	  * 2] Check if display uninitialize sequence is initialized.
	  */
}

static void assert_can_disable_dc9(struct drm_i915_private *dev_priv)
{
	WARN(intel_irqs_enabled(dev_priv), "Interrupts not disabled yet.\n");
	WARN(!(I915_READ(DC_STATE_EN) & DC_STATE_EN_DC9),
		"DC9 already programmed to be disabled.\n");
	WARN(I915_READ(DC_STATE_EN) & DC_STATE_EN_UPTO_DC5,
		"DC5 still not disabled.\n");

	 /*
	  * TODO: check for the following to verify DC9 state was indeed
	  * entered before programming to disable it:
	  * 1] Check relevant display engine registers to verify if mode
	  *  set disable sequence was followed.
	  * 2] Check if display uninitialize sequence is initialized.
	  */
}

static void gen9_set_dc_state_debugmask_memory_up(
			struct drm_i915_private *dev_priv)
{
	uint32_t val;

	/* The below bit doesn't need to be cleared ever afterwards */
	val = I915_READ(DC_STATE_DEBUG);
	if (!(val & DC_STATE_DEBUG_MASK_MEMORY_UP)) {
		val |= DC_STATE_DEBUG_MASK_MEMORY_UP;
		I915_WRITE(DC_STATE_DEBUG, val);
		POSTING_READ(DC_STATE_DEBUG);
	}
}

static void gen9_set_dc_state(struct drm_i915_private *dev_priv, uint32_t state)
{
	uint32_t val;
	uint32_t mask;

	mask = DC_STATE_EN_UPTO_DC5;
	if (IS_BROXTON(dev_priv))
		mask |= DC_STATE_EN_DC9;
	else
		mask |= DC_STATE_EN_UPTO_DC6;

	WARN_ON_ONCE(state & ~mask);

	if (i915.enable_dc == 0)
		state = DC_STATE_DISABLE;
	else if (i915.enable_dc == 1 && state > DC_STATE_EN_UPTO_DC5)
		state = DC_STATE_EN_UPTO_DC5;

	if (state & DC_STATE_EN_UPTO_DC5_DC6_MASK)
		gen9_set_dc_state_debugmask_memory_up(dev_priv);

	val = I915_READ(DC_STATE_EN);
	DRM_DEBUG_KMS("Setting DC state from %02x to %02x\n",
		      val & mask, state);
	val &= ~mask;
	val |= state;
	I915_WRITE(DC_STATE_EN, val);
	POSTING_READ(DC_STATE_EN);
}

void bxt_enable_dc9(struct drm_i915_private *dev_priv)
{
	assert_can_enable_dc9(dev_priv);

	DRM_DEBUG_KMS("Enabling DC9\n");

	gen9_set_dc_state(dev_priv, DC_STATE_EN_DC9);
}

void bxt_disable_dc9(struct drm_i915_private *dev_priv)
{
	assert_can_disable_dc9(dev_priv);

	DRM_DEBUG_KMS("Disabling DC9\n");

	gen9_set_dc_state(dev_priv, DC_STATE_DISABLE);
}

static void assert_csr_loaded(struct drm_i915_private *dev_priv)
{
	WARN_ONCE(!I915_READ(CSR_PROGRAM(0)),
		  "CSR program storage start is NULL\n");
	WARN_ONCE(!I915_READ(CSR_SSP_BASE), "CSR SSP Base Not fine\n");
	WARN_ONCE(!I915_READ(CSR_HTP_SKL), "CSR HTP Not fine\n");
}

static void assert_can_enable_dc5(struct drm_i915_private *dev_priv)
{
	struct drm_device *dev = dev_priv->dev;
	bool pg2_enabled = intel_display_power_well_is_enabled(dev_priv,
					SKL_DISP_PW_2);

	WARN_ONCE(!IS_SKYLAKE(dev), "Platform doesn't support DC5.\n");
	WARN_ONCE(!HAS_RUNTIME_PM(dev), "Runtime PM not enabled.\n");
	WARN_ONCE(pg2_enabled, "PG2 not disabled to enable DC5.\n");

	WARN_ONCE((I915_READ(DC_STATE_EN) & DC_STATE_EN_UPTO_DC5),
		  "DC5 already programmed to be enabled.\n");
	WARN_ONCE(dev_priv->pm.suspended,
		  "DC5 cannot be enabled, if platform is runtime-suspended.\n");

	assert_csr_loaded(dev_priv);
}

static void assert_can_disable_dc5(struct drm_i915_private *dev_priv)
{
	/*
	 * During initialization, the firmware may not be loaded yet.
	 * We still want to make sure that the DC enabling flag is cleared.
	 */
	if (dev_priv->power_domains.initializing)
		return;

	WARN_ONCE(dev_priv->pm.suspended,
		"Disabling of DC5 while platform is runtime-suspended should never happen.\n");
}

static void gen9_enable_dc5(struct drm_i915_private *dev_priv)
{
	assert_can_enable_dc5(dev_priv);

	DRM_DEBUG_KMS("Enabling DC5\n");

	gen9_set_dc_state(dev_priv, DC_STATE_EN_UPTO_DC5);
}

static void assert_can_enable_dc6(struct drm_i915_private *dev_priv)
{
	struct drm_device *dev = dev_priv->dev;

	WARN_ONCE(!IS_SKYLAKE(dev), "Platform doesn't support DC6.\n");
	WARN_ONCE(!HAS_RUNTIME_PM(dev), "Runtime PM not enabled.\n");
	WARN_ONCE(I915_READ(UTIL_PIN_CTL) & UTIL_PIN_ENABLE,
		  "Backlight is not disabled.\n");
	WARN_ONCE((I915_READ(DC_STATE_EN) & DC_STATE_EN_UPTO_DC6),
		  "DC6 already programmed to be enabled.\n");

	assert_csr_loaded(dev_priv);
}

static void assert_can_disable_dc6(struct drm_i915_private *dev_priv)
{
	/*
	 * During initialization, the firmware may not be loaded yet.
	 * We still want to make sure that the DC enabling flag is cleared.
	 */
	if (dev_priv->power_domains.initializing)
		return;

	WARN_ONCE(!(I915_READ(DC_STATE_EN) & DC_STATE_EN_UPTO_DC6),
		  "DC6 already programmed to be disabled.\n");
}

static void gen9_disable_dc5_dc6(struct drm_i915_private *dev_priv)
{
	assert_can_disable_dc5(dev_priv);

	if (IS_SKYLAKE(dev_priv) && i915.enable_dc != 0 && i915.enable_dc != 1)
		assert_can_disable_dc6(dev_priv);

	gen9_set_dc_state(dev_priv, DC_STATE_DISABLE);
}

void skl_enable_dc6(struct drm_i915_private *dev_priv)
{
	assert_can_enable_dc6(dev_priv);

	DRM_DEBUG_KMS("Enabling DC6\n");

	gen9_set_dc_state(dev_priv, DC_STATE_EN_UPTO_DC6);

}

void skl_disable_dc6(struct drm_i915_private *dev_priv)
{
	assert_can_disable_dc6(dev_priv);

	DRM_DEBUG_KMS("Disabling DC6\n");

	gen9_set_dc_state(dev_priv, DC_STATE_DISABLE);
}

static void skl_set_power_well(struct drm_i915_private *dev_priv,
			struct i915_power_well *power_well, bool enable)
{
	struct drm_device *dev = dev_priv->dev;
	uint32_t tmp, fuse_status;
	uint32_t req_mask, state_mask;
	bool is_enabled, enable_requested, check_fuse_status = false;

	tmp = I915_READ(HSW_PWR_WELL_DRIVER);
	fuse_status = I915_READ(SKL_FUSE_STATUS);

	switch (power_well->data) {
	case SKL_DISP_PW_1:
		if (wait_for((I915_READ(SKL_FUSE_STATUS) &
			SKL_FUSE_PG0_DIST_STATUS), 1)) {
			DRM_ERROR("PG0 not enabled\n");
			return;
		}
		break;
	case SKL_DISP_PW_2:
		if (!(fuse_status & SKL_FUSE_PG1_DIST_STATUS)) {
			DRM_ERROR("PG1 in disabled state\n");
			return;
		}
		break;
	case SKL_DISP_PW_DDI_A_E:
	case SKL_DISP_PW_DDI_B:
	case SKL_DISP_PW_DDI_C:
	case SKL_DISP_PW_DDI_D:
	case SKL_DISP_PW_MISC_IO:
		break;
	default:
		WARN(1, "Unknown power well %lu\n", power_well->data);
		return;
	}

	req_mask = SKL_POWER_WELL_REQ(power_well->data);
	enable_requested = tmp & req_mask;
	state_mask = SKL_POWER_WELL_STATE(power_well->data);
	is_enabled = tmp & state_mask;

	if (enable) {
		if (!enable_requested) {
			WARN((tmp & state_mask) &&
				!I915_READ(HSW_PWR_WELL_BIOS),
				"Invalid for power well status to be enabled, unless done by the BIOS, \
				when request is to disable!\n");
			if (power_well->data == SKL_DISP_PW_2) {
				/*
				 * DDI buffer programming unnecessary during
				 * driver-load/resume as it's already done
				 * during modeset initialization then. It's
				 * also invalid here as encoder list is still
				 * uninitialized.
				 */
				if (!dev_priv->power_domains.initializing)
					intel_prepare_ddi(dev);
			}
			I915_WRITE(HSW_PWR_WELL_DRIVER, tmp | req_mask);
		}

		if (!is_enabled) {
			DRM_DEBUG_KMS("Enabling %s\n", power_well->name);
			if (wait_for((I915_READ(HSW_PWR_WELL_DRIVER) &
				state_mask), 1))
				DRM_ERROR("%s enable timeout\n",
					power_well->name);
			check_fuse_status = true;
		}
	} else {
		if (enable_requested) {
			I915_WRITE(HSW_PWR_WELL_DRIVER,	tmp & ~req_mask);
			POSTING_READ(HSW_PWR_WELL_DRIVER);
			DRM_DEBUG_KMS("Disabling %s\n", power_well->name);
		}
	}

	if (check_fuse_status) {
		if (power_well->data == SKL_DISP_PW_1) {
			if (wait_for((I915_READ(SKL_FUSE_STATUS) &
				SKL_FUSE_PG1_DIST_STATUS), 1))
				DRM_ERROR("PG1 distributing status timeout\n");
		} else if (power_well->data == SKL_DISP_PW_2) {
			if (wait_for((I915_READ(SKL_FUSE_STATUS) &
				SKL_FUSE_PG2_DIST_STATUS), 1))
				DRM_ERROR("PG2 distributing status timeout\n");
		}
	}

	if (enable && !is_enabled)
		skl_power_well_post_enable(dev_priv, power_well);
}

static void hsw_power_well_sync_hw(struct drm_i915_private *dev_priv,
				   struct i915_power_well *power_well)
{
	hsw_set_power_well(dev_priv, power_well, power_well->count > 0);

	/*
	 * We're taking over the BIOS, so clear any requests made by it since
	 * the driver is in charge now.
	 */
	if (I915_READ(HSW_PWR_WELL_BIOS) & HSW_PWR_WELL_ENABLE_REQUEST)
		I915_WRITE(HSW_PWR_WELL_BIOS, 0);
}

static void hsw_power_well_enable(struct drm_i915_private *dev_priv,
				  struct i915_power_well *power_well)
{
	hsw_set_power_well(dev_priv, power_well, true);
}

static void hsw_power_well_disable(struct drm_i915_private *dev_priv,
				   struct i915_power_well *power_well)
{
	hsw_set_power_well(dev_priv, power_well, false);
}

static bool skl_power_well_enabled(struct drm_i915_private *dev_priv,
					struct i915_power_well *power_well)
{
	uint32_t mask = SKL_POWER_WELL_REQ(power_well->data) |
		SKL_POWER_WELL_STATE(power_well->data);

	return (I915_READ(HSW_PWR_WELL_DRIVER) & mask) == mask;
}

static void skl_power_well_sync_hw(struct drm_i915_private *dev_priv,
				struct i915_power_well *power_well)
{
	skl_set_power_well(dev_priv, power_well, power_well->count > 0);

	/* Clear any request made by BIOS as driver is taking over */
	I915_WRITE(HSW_PWR_WELL_BIOS, 0);
}

static void skl_power_well_enable(struct drm_i915_private *dev_priv,
				struct i915_power_well *power_well)
{
	skl_set_power_well(dev_priv, power_well, true);
}

static void skl_power_well_disable(struct drm_i915_private *dev_priv,
				struct i915_power_well *power_well)
{
	skl_set_power_well(dev_priv, power_well, false);
}

static bool gen9_dc_off_power_well_enabled(struct drm_i915_private *dev_priv,
					   struct i915_power_well *power_well)
{
	return (I915_READ(DC_STATE_EN) & DC_STATE_EN_UPTO_DC5_DC6_MASK) == 0;
}

static void gen9_dc_off_power_well_enable(struct drm_i915_private *dev_priv,
					  struct i915_power_well *power_well)
{
	gen9_disable_dc5_dc6(dev_priv);
}

static void gen9_dc_off_power_well_disable(struct drm_i915_private *dev_priv,
					   struct i915_power_well *power_well)
{
	if (IS_SKYLAKE(dev_priv) && i915.enable_dc != 0 && i915.enable_dc != 1)
		skl_enable_dc6(dev_priv);
	else
		gen9_enable_dc5(dev_priv);
}

static void gen9_dc_off_power_well_sync_hw(struct drm_i915_private *dev_priv,
					   struct i915_power_well *power_well)
{
	if (power_well->count > 0) {
		gen9_set_dc_state(dev_priv, DC_STATE_DISABLE);
	} else {
		if (IS_SKYLAKE(dev_priv) && i915.enable_dc != 0 &&
		    i915.enable_dc != 1)
			gen9_set_dc_state(dev_priv, DC_STATE_EN_UPTO_DC6);
		else
			gen9_set_dc_state(dev_priv, DC_STATE_EN_UPTO_DC5);
	}
}

static void i9xx_always_on_power_well_noop(struct drm_i915_private *dev_priv,
					   struct i915_power_well *power_well)
{
}

static bool i9xx_always_on_power_well_enabled(struct drm_i915_private *dev_priv,
					     struct i915_power_well *power_well)
{
	return true;
}

static void vlv_set_power_well(struct drm_i915_private *dev_priv,
			       struct i915_power_well *power_well, bool enable)
{
	enum punit_power_well power_well_id = power_well->data;
	u32 mask;
	u32 state;
	u32 ctrl;

	mask = PUNIT_PWRGT_MASK(power_well_id);
	state = enable ? PUNIT_PWRGT_PWR_ON(power_well_id) :
			 PUNIT_PWRGT_PWR_GATE(power_well_id);

	mutex_lock(&dev_priv->rps.hw_lock);

#define COND \
	((vlv_punit_read(dev_priv, PUNIT_REG_PWRGT_STATUS) & mask) == state)

	if (COND)
		goto out;

	ctrl = vlv_punit_read(dev_priv, PUNIT_REG_PWRGT_CTRL);
	ctrl &= ~mask;
	ctrl |= state;
	vlv_punit_write(dev_priv, PUNIT_REG_PWRGT_CTRL, ctrl);

	if (wait_for(COND, 100))
		DRM_ERROR("timeout setting power well state %08x (%08x)\n",
			  state,
			  vlv_punit_read(dev_priv, PUNIT_REG_PWRGT_CTRL));

#undef COND

out:
	mutex_unlock(&dev_priv->rps.hw_lock);
}

static void vlv_power_well_sync_hw(struct drm_i915_private *dev_priv,
				   struct i915_power_well *power_well)
{
	vlv_set_power_well(dev_priv, power_well, power_well->count > 0);
}

static void vlv_power_well_enable(struct drm_i915_private *dev_priv,
				  struct i915_power_well *power_well)
{
	vlv_set_power_well(dev_priv, power_well, true);
}

static void vlv_power_well_disable(struct drm_i915_private *dev_priv,
				   struct i915_power_well *power_well)
{
	vlv_set_power_well(dev_priv, power_well, false);
}

static bool vlv_power_well_enabled(struct drm_i915_private *dev_priv,
				   struct i915_power_well *power_well)
{
	int power_well_id = power_well->data;
	bool enabled = false;
	u32 mask;
	u32 state;
	u32 ctrl;

	mask = PUNIT_PWRGT_MASK(power_well_id);
	ctrl = PUNIT_PWRGT_PWR_ON(power_well_id);

	mutex_lock(&dev_priv->rps.hw_lock);

	state = vlv_punit_read(dev_priv, PUNIT_REG_PWRGT_STATUS) & mask;
	/*
	 * We only ever set the power-on and power-gate states, anything
	 * else is unexpected.
	 */
	WARN_ON(state != PUNIT_PWRGT_PWR_ON(power_well_id) &&
		state != PUNIT_PWRGT_PWR_GATE(power_well_id));
	if (state == ctrl)
		enabled = true;

	/*
	 * A transient state at this point would mean some unexpected party
	 * is poking at the power controls too.
	 */
	ctrl = vlv_punit_read(dev_priv, PUNIT_REG_PWRGT_CTRL) & mask;
	WARN_ON(ctrl != state);

	mutex_unlock(&dev_priv->rps.hw_lock);

	return enabled;
}

static void vlv_display_power_well_init(struct drm_i915_private *dev_priv)
{
	enum pipe pipe;

	/*
	 * Enable the CRI clock source so we can get at the
	 * display and the reference clock for VGA
	 * hotplug / manual detection. Supposedly DSI also
	 * needs the ref clock up and running.
	 *
	 * CHV DPLL B/C have some issues if VGA mode is enabled.
	 */
	for_each_pipe(dev_priv->dev, pipe) {
		u32 val = I915_READ(DPLL(pipe));

		val |= DPLL_REF_CLK_ENABLE_VLV | DPLL_VGA_MODE_DIS;
		if (pipe != PIPE_A)
			val |= DPLL_INTEGRATED_CRI_CLK_VLV;

		I915_WRITE(DPLL(pipe), val);
	}

	spin_lock_irq(&dev_priv->irq_lock);
	valleyview_enable_display_irqs(dev_priv);
	spin_unlock_irq(&dev_priv->irq_lock);

	/*
	 * During driver initialization/resume we can avoid restoring the
	 * part of the HW/SW state that will be inited anyway explicitly.
	 */
	if (dev_priv->power_domains.initializing)
		return;

	intel_hpd_init(dev_priv);

	i915_redisable_vga_power_on(dev_priv->dev);
}

static void vlv_display_power_well_deinit(struct drm_i915_private *dev_priv)
{
	spin_lock_irq(&dev_priv->irq_lock);
	valleyview_disable_display_irqs(dev_priv);
	spin_unlock_irq(&dev_priv->irq_lock);

	vlv_power_sequencer_reset(dev_priv);
}

static void vlv_display_power_well_enable(struct drm_i915_private *dev_priv,
					  struct i915_power_well *power_well)
{
	WARN_ON_ONCE(power_well->data != PUNIT_POWER_WELL_DISP2D);

	vlv_set_power_well(dev_priv, power_well, true);

	vlv_display_power_well_init(dev_priv);
}

static void vlv_display_power_well_disable(struct drm_i915_private *dev_priv,
					   struct i915_power_well *power_well)
{
	WARN_ON_ONCE(power_well->data != PUNIT_POWER_WELL_DISP2D);

	vlv_display_power_well_deinit(dev_priv);

	vlv_set_power_well(dev_priv, power_well, false);
}

static void vlv_dpio_cmn_power_well_enable(struct drm_i915_private *dev_priv,
					   struct i915_power_well *power_well)
{
	WARN_ON_ONCE(power_well->data != PUNIT_POWER_WELL_DPIO_CMN_BC);

	/* since ref/cri clock was enabled */
	udelay(1); /* >10ns for cmnreset, >0ns for sidereset */

	vlv_set_power_well(dev_priv, power_well, true);

	/*
	 * From VLV2A0_DP_eDP_DPIO_driver_vbios_notes_10.docx -
	 *  6.	De-assert cmn_reset/side_reset. Same as VLV X0.
	 *   a.	GUnit 0x2110 bit[0] set to 1 (def 0)
	 *   b.	The other bits such as sfr settings / modesel may all
	 *	be set to 0.
	 *
	 * This should only be done on init and resume from S3 with
	 * both PLLs disabled, or we risk losing DPIO and PLL
	 * synchronization.
	 */
	I915_WRITE(DPIO_CTL, I915_READ(DPIO_CTL) | DPIO_CMNRST);
}

static void vlv_dpio_cmn_power_well_disable(struct drm_i915_private *dev_priv,
					    struct i915_power_well *power_well)
{
	enum pipe pipe;

	WARN_ON_ONCE(power_well->data != PUNIT_POWER_WELL_DPIO_CMN_BC);

	for_each_pipe(dev_priv, pipe)
		assert_pll_disabled(dev_priv, pipe);

	/* Assert common reset */
	I915_WRITE(DPIO_CTL, I915_READ(DPIO_CTL) & ~DPIO_CMNRST);

	vlv_set_power_well(dev_priv, power_well, false);
}

#define POWER_DOMAIN_MASK (BIT(POWER_DOMAIN_NUM) - 1)

static struct i915_power_well *lookup_power_well(struct drm_i915_private *dev_priv,
						 int power_well_id)
{
	struct i915_power_domains *power_domains = &dev_priv->power_domains;
	int i;

	for (i = 0; i < power_domains->power_well_count; i++) {
		struct i915_power_well *power_well;

		power_well = &power_domains->power_wells[i];
		if (power_well->data == power_well_id)
			return power_well;
	}

	return NULL;
}

#define BITS_SET(val, bits) (((val) & (bits)) == (bits))

static void assert_chv_phy_status(struct drm_i915_private *dev_priv)
{
	struct i915_power_well *cmn_bc =
		lookup_power_well(dev_priv, PUNIT_POWER_WELL_DPIO_CMN_BC);
	struct i915_power_well *cmn_d =
		lookup_power_well(dev_priv, PUNIT_POWER_WELL_DPIO_CMN_D);
	u32 phy_control = dev_priv->chv_phy_control;
	u32 phy_status = 0;
	u32 phy_status_mask = 0xffffffff;
	u32 tmp;

	/*
	 * The BIOS can leave the PHY is some weird state
	 * where it doesn't fully power down some parts.
	 * Disable the asserts until the PHY has been fully
	 * reset (ie. the power well has been disabled at
	 * least once).
	 */
	if (!dev_priv->chv_phy_assert[DPIO_PHY0])
		phy_status_mask &= ~(PHY_STATUS_CMN_LDO(DPIO_PHY0, DPIO_CH0) |
				     PHY_STATUS_SPLINE_LDO(DPIO_PHY0, DPIO_CH0, 0) |
				     PHY_STATUS_SPLINE_LDO(DPIO_PHY0, DPIO_CH0, 1) |
				     PHY_STATUS_CMN_LDO(DPIO_PHY0, DPIO_CH1) |
				     PHY_STATUS_SPLINE_LDO(DPIO_PHY0, DPIO_CH1, 0) |
				     PHY_STATUS_SPLINE_LDO(DPIO_PHY0, DPIO_CH1, 1));

	if (!dev_priv->chv_phy_assert[DPIO_PHY1])
		phy_status_mask &= ~(PHY_STATUS_CMN_LDO(DPIO_PHY1, DPIO_CH0) |
				     PHY_STATUS_SPLINE_LDO(DPIO_PHY1, DPIO_CH0, 0) |
				     PHY_STATUS_SPLINE_LDO(DPIO_PHY1, DPIO_CH0, 1));

	if (cmn_bc->ops->is_enabled(dev_priv, cmn_bc)) {
		phy_status |= PHY_POWERGOOD(DPIO_PHY0);

		/* this assumes override is only used to enable lanes */
		if ((phy_control & PHY_CH_POWER_DOWN_OVRD_EN(DPIO_PHY0, DPIO_CH0)) == 0)
			phy_control |= PHY_CH_POWER_DOWN_OVRD(0xf, DPIO_PHY0, DPIO_CH0);

		if ((phy_control & PHY_CH_POWER_DOWN_OVRD_EN(DPIO_PHY0, DPIO_CH1)) == 0)
			phy_control |= PHY_CH_POWER_DOWN_OVRD(0xf, DPIO_PHY0, DPIO_CH1);

		/* CL1 is on whenever anything is on in either channel */
		if (BITS_SET(phy_control,
			     PHY_CH_POWER_DOWN_OVRD(0xf, DPIO_PHY0, DPIO_CH0) |
			     PHY_CH_POWER_DOWN_OVRD(0xf, DPIO_PHY0, DPIO_CH1)))
			phy_status |= PHY_STATUS_CMN_LDO(DPIO_PHY0, DPIO_CH0);

		/*
		 * The DPLLB check accounts for the pipe B + port A usage
		 * with CL2 powered up but all the lanes in the second channel
		 * powered down.
		 */
		if (BITS_SET(phy_control,
			     PHY_CH_POWER_DOWN_OVRD(0xf, DPIO_PHY0, DPIO_CH1)) &&
		    (I915_READ(DPLL(PIPE_B)) & DPLL_VCO_ENABLE) == 0)
			phy_status |= PHY_STATUS_CMN_LDO(DPIO_PHY0, DPIO_CH1);

		if (BITS_SET(phy_control,
			     PHY_CH_POWER_DOWN_OVRD(0x3, DPIO_PHY0, DPIO_CH0)))
			phy_status |= PHY_STATUS_SPLINE_LDO(DPIO_PHY0, DPIO_CH0, 0);
		if (BITS_SET(phy_control,
			     PHY_CH_POWER_DOWN_OVRD(0xc, DPIO_PHY0, DPIO_CH0)))
			phy_status |= PHY_STATUS_SPLINE_LDO(DPIO_PHY0, DPIO_CH0, 1);

		if (BITS_SET(phy_control,
			     PHY_CH_POWER_DOWN_OVRD(0x3, DPIO_PHY0, DPIO_CH1)))
			phy_status |= PHY_STATUS_SPLINE_LDO(DPIO_PHY0, DPIO_CH1, 0);
		if (BITS_SET(phy_control,
			     PHY_CH_POWER_DOWN_OVRD(0xc, DPIO_PHY0, DPIO_CH1)))
			phy_status |= PHY_STATUS_SPLINE_LDO(DPIO_PHY0, DPIO_CH1, 1);
	}

	if (cmn_d->ops->is_enabled(dev_priv, cmn_d)) {
		phy_status |= PHY_POWERGOOD(DPIO_PHY1);

		/* this assumes override is only used to enable lanes */
		if ((phy_control & PHY_CH_POWER_DOWN_OVRD_EN(DPIO_PHY1, DPIO_CH0)) == 0)
			phy_control |= PHY_CH_POWER_DOWN_OVRD(0xf, DPIO_PHY1, DPIO_CH0);

		if (BITS_SET(phy_control,
			     PHY_CH_POWER_DOWN_OVRD(0xf, DPIO_PHY1, DPIO_CH0)))
			phy_status |= PHY_STATUS_CMN_LDO(DPIO_PHY1, DPIO_CH0);

		if (BITS_SET(phy_control,
			     PHY_CH_POWER_DOWN_OVRD(0x3, DPIO_PHY1, DPIO_CH0)))
			phy_status |= PHY_STATUS_SPLINE_LDO(DPIO_PHY1, DPIO_CH0, 0);
		if (BITS_SET(phy_control,
			     PHY_CH_POWER_DOWN_OVRD(0xc, DPIO_PHY1, DPIO_CH0)))
			phy_status |= PHY_STATUS_SPLINE_LDO(DPIO_PHY1, DPIO_CH0, 1);
	}

	phy_status &= phy_status_mask;

	/*
	 * The PHY may be busy with some initial calibration and whatnot,
	 * so the power state can take a while to actually change.
	 */
	if (wait_for((tmp = I915_READ(DISPLAY_PHY_STATUS) & phy_status_mask) == phy_status, 10))
		WARN(phy_status != tmp,
		     "Unexpected PHY_STATUS 0x%08x, expected 0x%08x (PHY_CONTROL=0x%08x)\n",
		     tmp, phy_status, dev_priv->chv_phy_control);
}

#undef BITS_SET

static void chv_dpio_cmn_power_well_enable(struct drm_i915_private *dev_priv,
					   struct i915_power_well *power_well)
{
	enum dpio_phy phy;
	enum pipe pipe;
	uint32_t tmp;

	WARN_ON_ONCE(power_well->data != PUNIT_POWER_WELL_DPIO_CMN_BC &&
		     power_well->data != PUNIT_POWER_WELL_DPIO_CMN_D);

	if (power_well->data == PUNIT_POWER_WELL_DPIO_CMN_BC) {
		pipe = PIPE_A;
		phy = DPIO_PHY0;
	} else {
		pipe = PIPE_C;
		phy = DPIO_PHY1;
	}

	/* since ref/cri clock was enabled */
	udelay(1); /* >10ns for cmnreset, >0ns for sidereset */
	vlv_set_power_well(dev_priv, power_well, true);

	/* Poll for phypwrgood signal */
	if (wait_for(I915_READ(DISPLAY_PHY_STATUS) & PHY_POWERGOOD(phy), 1))
		DRM_ERROR("Display PHY %d is not power up\n", phy);

	mutex_lock(&dev_priv->sb_lock);

	/* Enable dynamic power down */
	tmp = vlv_dpio_read(dev_priv, pipe, CHV_CMN_DW28);
	tmp |= DPIO_DYNPWRDOWNEN_CH0 | DPIO_CL1POWERDOWNEN |
		DPIO_SUS_CLK_CONFIG_GATE_CLKREQ;
	vlv_dpio_write(dev_priv, pipe, CHV_CMN_DW28, tmp);

	if (power_well->data == PUNIT_POWER_WELL_DPIO_CMN_BC) {
		tmp = vlv_dpio_read(dev_priv, pipe, _CHV_CMN_DW6_CH1);
		tmp |= DPIO_DYNPWRDOWNEN_CH1;
		vlv_dpio_write(dev_priv, pipe, _CHV_CMN_DW6_CH1, tmp);
	} else {
		/*
		 * Force the non-existing CL2 off. BXT does this
		 * too, so maybe it saves some power even though
		 * CL2 doesn't exist?
		 */
		tmp = vlv_dpio_read(dev_priv, pipe, CHV_CMN_DW30);
		tmp |= DPIO_CL2_LDOFUSE_PWRENB;
		vlv_dpio_write(dev_priv, pipe, CHV_CMN_DW30, tmp);
	}

	mutex_unlock(&dev_priv->sb_lock);

	dev_priv->chv_phy_control |= PHY_COM_LANE_RESET_DEASSERT(phy);
	I915_WRITE(DISPLAY_PHY_CONTROL, dev_priv->chv_phy_control);

	DRM_DEBUG_KMS("Enabled DPIO PHY%d (PHY_CONTROL=0x%08x)\n",
		      phy, dev_priv->chv_phy_control);

	assert_chv_phy_status(dev_priv);
}

static void chv_dpio_cmn_power_well_disable(struct drm_i915_private *dev_priv,
					    struct i915_power_well *power_well)
{
	enum dpio_phy phy;

	WARN_ON_ONCE(power_well->data != PUNIT_POWER_WELL_DPIO_CMN_BC &&
		     power_well->data != PUNIT_POWER_WELL_DPIO_CMN_D);

	if (power_well->data == PUNIT_POWER_WELL_DPIO_CMN_BC) {
		phy = DPIO_PHY0;
		assert_pll_disabled(dev_priv, PIPE_A);
		assert_pll_disabled(dev_priv, PIPE_B);
	} else {
		phy = DPIO_PHY1;
		assert_pll_disabled(dev_priv, PIPE_C);
	}

	dev_priv->chv_phy_control &= ~PHY_COM_LANE_RESET_DEASSERT(phy);
	I915_WRITE(DISPLAY_PHY_CONTROL, dev_priv->chv_phy_control);

	vlv_set_power_well(dev_priv, power_well, false);

	DRM_DEBUG_KMS("Disabled DPIO PHY%d (PHY_CONTROL=0x%08x)\n",
		      phy, dev_priv->chv_phy_control);

	/* PHY is fully reset now, so we can enable the PHY state asserts */
	dev_priv->chv_phy_assert[phy] = true;

	assert_chv_phy_status(dev_priv);
}

static void assert_chv_phy_powergate(struct drm_i915_private *dev_priv, enum dpio_phy phy,
				     enum dpio_channel ch, bool override, unsigned int mask)
{
	enum pipe pipe = phy == DPIO_PHY0 ? PIPE_A : PIPE_C;
	u32 reg, val, expected, actual;

	/*
	 * The BIOS can leave the PHY is some weird state
	 * where it doesn't fully power down some parts.
	 * Disable the asserts until the PHY has been fully
	 * reset (ie. the power well has been disabled at
	 * least once).
	 */
	if (!dev_priv->chv_phy_assert[phy])
		return;

	if (ch == DPIO_CH0)
		reg = _CHV_CMN_DW0_CH0;
	else
		reg = _CHV_CMN_DW6_CH1;

	mutex_lock(&dev_priv->sb_lock);
	val = vlv_dpio_read(dev_priv, pipe, reg);
	mutex_unlock(&dev_priv->sb_lock);

	/*
	 * This assumes !override is only used when the port is disabled.
	 * All lanes should power down even without the override when
	 * the port is disabled.
	 */
	if (!override || mask == 0xf) {
		expected = DPIO_ALLDL_POWERDOWN | DPIO_ANYDL_POWERDOWN;
		/*
		 * If CH1 common lane is not active anymore
		 * (eg. for pipe B DPLL) the entire channel will
		 * shut down, which causes the common lane registers
		 * to read as 0. That means we can't actually check
		 * the lane power down status bits, but as the entire
		 * register reads as 0 it's a good indication that the
		 * channel is indeed entirely powered down.
		 */
		if (ch == DPIO_CH1 && val == 0)
			expected = 0;
	} else if (mask != 0x0) {
		expected = DPIO_ANYDL_POWERDOWN;
	} else {
		expected = 0;
	}

	if (ch == DPIO_CH0)
		actual = val >> DPIO_ANYDL_POWERDOWN_SHIFT_CH0;
	else
		actual = val >> DPIO_ANYDL_POWERDOWN_SHIFT_CH1;
	actual &= DPIO_ALLDL_POWERDOWN | DPIO_ANYDL_POWERDOWN;

	WARN(actual != expected,
	     "Unexpected DPIO lane power down: all %d, any %d. Expected: all %d, any %d. (0x%x = 0x%08x)\n",
	     !!(actual & DPIO_ALLDL_POWERDOWN), !!(actual & DPIO_ANYDL_POWERDOWN),
	     !!(expected & DPIO_ALLDL_POWERDOWN), !!(expected & DPIO_ANYDL_POWERDOWN),
	     reg, val);
}

bool chv_phy_powergate_ch(struct drm_i915_private *dev_priv, enum dpio_phy phy,
			  enum dpio_channel ch, bool override)
{
	struct i915_power_domains *power_domains = &dev_priv->power_domains;
	bool was_override;

	mutex_lock(&power_domains->lock);

	was_override = dev_priv->chv_phy_control & PHY_CH_POWER_DOWN_OVRD_EN(phy, ch);

	if (override == was_override)
		goto out;

	if (override)
		dev_priv->chv_phy_control |= PHY_CH_POWER_DOWN_OVRD_EN(phy, ch);
	else
		dev_priv->chv_phy_control &= ~PHY_CH_POWER_DOWN_OVRD_EN(phy, ch);

	I915_WRITE(DISPLAY_PHY_CONTROL, dev_priv->chv_phy_control);

	DRM_DEBUG_KMS("Power gating DPIO PHY%d CH%d (DPIO_PHY_CONTROL=0x%08x)\n",
		      phy, ch, dev_priv->chv_phy_control);

	assert_chv_phy_status(dev_priv);

out:
	mutex_unlock(&power_domains->lock);

	return was_override;
}

void chv_phy_powergate_lanes(struct intel_encoder *encoder,
			     bool override, unsigned int mask)
{
	struct drm_i915_private *dev_priv = to_i915(encoder->base.dev);
	struct i915_power_domains *power_domains = &dev_priv->power_domains;
	enum dpio_phy phy = vlv_dport_to_phy(enc_to_dig_port(&encoder->base));
	enum dpio_channel ch = vlv_dport_to_channel(enc_to_dig_port(&encoder->base));

	mutex_lock(&power_domains->lock);

	dev_priv->chv_phy_control &= ~PHY_CH_POWER_DOWN_OVRD(0xf, phy, ch);
	dev_priv->chv_phy_control |= PHY_CH_POWER_DOWN_OVRD(mask, phy, ch);

	if (override)
		dev_priv->chv_phy_control |= PHY_CH_POWER_DOWN_OVRD_EN(phy, ch);
	else
		dev_priv->chv_phy_control &= ~PHY_CH_POWER_DOWN_OVRD_EN(phy, ch);

	I915_WRITE(DISPLAY_PHY_CONTROL, dev_priv->chv_phy_control);

	DRM_DEBUG_KMS("Power gating DPIO PHY%d CH%d lanes 0x%x (PHY_CONTROL=0x%08x)\n",
		      phy, ch, mask, dev_priv->chv_phy_control);

	assert_chv_phy_status(dev_priv);

	assert_chv_phy_powergate(dev_priv, phy, ch, override, mask);

	mutex_unlock(&power_domains->lock);
}

static bool chv_pipe_power_well_enabled(struct drm_i915_private *dev_priv,
					struct i915_power_well *power_well)
{
	enum pipe pipe = power_well->data;
	bool enabled;
	u32 state, ctrl;

	mutex_lock(&dev_priv->rps.hw_lock);

	state = vlv_punit_read(dev_priv, PUNIT_REG_DSPFREQ) & DP_SSS_MASK(pipe);
	/*
	 * We only ever set the power-on and power-gate states, anything
	 * else is unexpected.
	 */
	WARN_ON(state != DP_SSS_PWR_ON(pipe) && state != DP_SSS_PWR_GATE(pipe));
	enabled = state == DP_SSS_PWR_ON(pipe);

	/*
	 * A transient state at this point would mean some unexpected party
	 * is poking at the power controls too.
	 */
	ctrl = vlv_punit_read(dev_priv, PUNIT_REG_DSPFREQ) & DP_SSC_MASK(pipe);
	WARN_ON(ctrl << 16 != state);

	mutex_unlock(&dev_priv->rps.hw_lock);

	return enabled;
}

static void chv_set_pipe_power_well(struct drm_i915_private *dev_priv,
				    struct i915_power_well *power_well,
				    bool enable)
{
	enum pipe pipe = power_well->data;
	u32 state;
	u32 ctrl;

	state = enable ? DP_SSS_PWR_ON(pipe) : DP_SSS_PWR_GATE(pipe);

	mutex_lock(&dev_priv->rps.hw_lock);

#define COND \
	((vlv_punit_read(dev_priv, PUNIT_REG_DSPFREQ) & DP_SSS_MASK(pipe)) == state)

	if (COND)
		goto out;

	ctrl = vlv_punit_read(dev_priv, PUNIT_REG_DSPFREQ);
	ctrl &= ~DP_SSC_MASK(pipe);
	ctrl |= enable ? DP_SSC_PWR_ON(pipe) : DP_SSC_PWR_GATE(pipe);
	vlv_punit_write(dev_priv, PUNIT_REG_DSPFREQ, ctrl);

	if (wait_for(COND, 100))
		DRM_ERROR("timeout setting power well state %08x (%08x)\n",
			  state,
			  vlv_punit_read(dev_priv, PUNIT_REG_DSPFREQ));

#undef COND

out:
	mutex_unlock(&dev_priv->rps.hw_lock);
}

static void chv_pipe_power_well_sync_hw(struct drm_i915_private *dev_priv,
					struct i915_power_well *power_well)
{
	WARN_ON_ONCE(power_well->data != PIPE_A);

	chv_set_pipe_power_well(dev_priv, power_well, power_well->count > 0);
}

static void chv_pipe_power_well_enable(struct drm_i915_private *dev_priv,
				       struct i915_power_well *power_well)
{
	WARN_ON_ONCE(power_well->data != PIPE_A);

	chv_set_pipe_power_well(dev_priv, power_well, true);

	vlv_display_power_well_init(dev_priv);
}

static void chv_pipe_power_well_disable(struct drm_i915_private *dev_priv,
					struct i915_power_well *power_well)
{
	WARN_ON_ONCE(power_well->data != PIPE_A);

	vlv_display_power_well_deinit(dev_priv);

	chv_set_pipe_power_well(dev_priv, power_well, false);
}

/**
 * intel_display_power_get - grab a power domain reference
 * @dev_priv: i915 device instance
 * @domain: power domain to reference
 *
 * This function grabs a power domain reference for @domain and ensures that the
 * power domain and all its parents are powered up. Therefore users should only
 * grab a reference to the innermost power domain they need.
 *
 * Any power domain reference obtained by this function must have a symmetric
 * call to intel_display_power_put() to release the reference again.
 */
void intel_display_power_get(struct drm_i915_private *dev_priv,
			     enum intel_display_power_domain domain)
{
	struct i915_power_domains *power_domains;
	struct i915_power_well *power_well;
	int i;

	intel_runtime_pm_get(dev_priv);

	power_domains = &dev_priv->power_domains;

	mutex_lock(&power_domains->lock);

	for_each_power_well(i, power_well, BIT(domain), power_domains) {
		if (!power_well->count++)
			intel_power_well_enable(dev_priv, power_well);
	}

	power_domains->domain_use_count[domain]++;

	mutex_unlock(&power_domains->lock);
}

/**
 * intel_display_power_put - release a power domain reference
 * @dev_priv: i915 device instance
 * @domain: power domain to reference
 *
 * This function drops the power domain reference obtained by
 * intel_display_power_get() and might power down the corresponding hardware
 * block right away if this is the last reference.
 */
void intel_display_power_put(struct drm_i915_private *dev_priv,
			     enum intel_display_power_domain domain)
{
	struct i915_power_domains *power_domains;
	struct i915_power_well *power_well;
	int i;

	power_domains = &dev_priv->power_domains;

	mutex_lock(&power_domains->lock);

	WARN_ON(!power_domains->domain_use_count[domain]);
	power_domains->domain_use_count[domain]--;

	for_each_power_well_rev(i, power_well, BIT(domain), power_domains) {
		WARN_ON(!power_well->count);

		if (!--power_well->count)
			intel_power_well_disable(dev_priv, power_well);
	}

	mutex_unlock(&power_domains->lock);

	intel_runtime_pm_put(dev_priv);
}

#define HSW_ALWAYS_ON_POWER_DOMAINS (			\
	BIT(POWER_DOMAIN_PIPE_A) |			\
	BIT(POWER_DOMAIN_TRANSCODER_EDP) |		\
	BIT(POWER_DOMAIN_PORT_DDI_A_LANES) |		\
	BIT(POWER_DOMAIN_PORT_DDI_B_LANES) |		\
	BIT(POWER_DOMAIN_PORT_DDI_C_LANES) |		\
	BIT(POWER_DOMAIN_PORT_DDI_D_LANES) |		\
	BIT(POWER_DOMAIN_PORT_CRT) |			\
	BIT(POWER_DOMAIN_PLLS) |			\
	BIT(POWER_DOMAIN_AUX_A) |			\
	BIT(POWER_DOMAIN_AUX_B) |			\
	BIT(POWER_DOMAIN_AUX_C) |			\
	BIT(POWER_DOMAIN_AUX_D) |			\
	BIT(POWER_DOMAIN_GMBUS) |			\
	BIT(POWER_DOMAIN_INIT))
#define HSW_DISPLAY_POWER_DOMAINS (				\
	(POWER_DOMAIN_MASK & ~HSW_ALWAYS_ON_POWER_DOMAINS) |	\
	BIT(POWER_DOMAIN_INIT))

#define BDW_ALWAYS_ON_POWER_DOMAINS (			\
	HSW_ALWAYS_ON_POWER_DOMAINS |			\
	BIT(POWER_DOMAIN_PIPE_A_PANEL_FITTER))
#define BDW_DISPLAY_POWER_DOMAINS (				\
	(POWER_DOMAIN_MASK & ~BDW_ALWAYS_ON_POWER_DOMAINS) |	\
	BIT(POWER_DOMAIN_INIT))

#define VLV_ALWAYS_ON_POWER_DOMAINS	BIT(POWER_DOMAIN_INIT)
#define VLV_DISPLAY_POWER_DOMAINS	POWER_DOMAIN_MASK

#define VLV_DPIO_CMN_BC_POWER_DOMAINS (		\
	BIT(POWER_DOMAIN_PORT_DDI_B_LANES) |	\
	BIT(POWER_DOMAIN_PORT_DDI_C_LANES) |	\
	BIT(POWER_DOMAIN_PORT_CRT) |		\
	BIT(POWER_DOMAIN_AUX_B) |		\
	BIT(POWER_DOMAIN_AUX_C) |		\
	BIT(POWER_DOMAIN_INIT))

#define VLV_DPIO_TX_B_LANES_01_POWER_DOMAINS (	\
	BIT(POWER_DOMAIN_PORT_DDI_B_LANES) |	\
	BIT(POWER_DOMAIN_AUX_B) |		\
	BIT(POWER_DOMAIN_INIT))

#define VLV_DPIO_TX_B_LANES_23_POWER_DOMAINS (	\
	BIT(POWER_DOMAIN_PORT_DDI_B_LANES) |	\
	BIT(POWER_DOMAIN_AUX_B) |		\
	BIT(POWER_DOMAIN_INIT))

#define VLV_DPIO_TX_C_LANES_01_POWER_DOMAINS (	\
	BIT(POWER_DOMAIN_PORT_DDI_C_LANES) |	\
	BIT(POWER_DOMAIN_AUX_C) |		\
	BIT(POWER_DOMAIN_INIT))

#define VLV_DPIO_TX_C_LANES_23_POWER_DOMAINS (	\
	BIT(POWER_DOMAIN_PORT_DDI_C_LANES) |	\
	BIT(POWER_DOMAIN_AUX_C) |		\
	BIT(POWER_DOMAIN_INIT))

#define CHV_DPIO_CMN_BC_POWER_DOMAINS (		\
	BIT(POWER_DOMAIN_PORT_DDI_B_LANES) |	\
	BIT(POWER_DOMAIN_PORT_DDI_C_LANES) |	\
	BIT(POWER_DOMAIN_AUX_B) |		\
	BIT(POWER_DOMAIN_AUX_C) |		\
	BIT(POWER_DOMAIN_INIT))

#define CHV_DPIO_CMN_D_POWER_DOMAINS (		\
	BIT(POWER_DOMAIN_PORT_DDI_D_LANES) |	\
	BIT(POWER_DOMAIN_AUX_D) |		\
	BIT(POWER_DOMAIN_INIT))

static const struct i915_power_well_ops i9xx_always_on_power_well_ops = {
	.sync_hw = i9xx_always_on_power_well_noop,
	.enable = i9xx_always_on_power_well_noop,
	.disable = i9xx_always_on_power_well_noop,
	.is_enabled = i9xx_always_on_power_well_enabled,
};

static const struct i915_power_well_ops chv_pipe_power_well_ops = {
	.sync_hw = chv_pipe_power_well_sync_hw,
	.enable = chv_pipe_power_well_enable,
	.disable = chv_pipe_power_well_disable,
	.is_enabled = chv_pipe_power_well_enabled,
};

static const struct i915_power_well_ops chv_dpio_cmn_power_well_ops = {
	.sync_hw = vlv_power_well_sync_hw,
	.enable = chv_dpio_cmn_power_well_enable,
	.disable = chv_dpio_cmn_power_well_disable,
	.is_enabled = vlv_power_well_enabled,
};

static struct i915_power_well i9xx_always_on_power_well[] = {
	{
		.name = "always-on",
		.always_on = 1,
		.domains = POWER_DOMAIN_MASK,
		.ops = &i9xx_always_on_power_well_ops,
	},
};

static const struct i915_power_well_ops hsw_power_well_ops = {
	.sync_hw = hsw_power_well_sync_hw,
	.enable = hsw_power_well_enable,
	.disable = hsw_power_well_disable,
	.is_enabled = hsw_power_well_enabled,
};

static const struct i915_power_well_ops skl_power_well_ops = {
	.sync_hw = skl_power_well_sync_hw,
	.enable = skl_power_well_enable,
	.disable = skl_power_well_disable,
	.is_enabled = skl_power_well_enabled,
};

static const struct i915_power_well_ops gen9_dc_off_power_well_ops = {
	.sync_hw = gen9_dc_off_power_well_sync_hw,
	.enable = gen9_dc_off_power_well_enable,
	.disable = gen9_dc_off_power_well_disable,
	.is_enabled = gen9_dc_off_power_well_enabled,
};

static struct i915_power_well hsw_power_wells[] = {
	{
		.name = "always-on",
		.always_on = 1,
		.domains = HSW_ALWAYS_ON_POWER_DOMAINS,
		.ops = &i9xx_always_on_power_well_ops,
	},
	{
		.name = "display",
		.domains = HSW_DISPLAY_POWER_DOMAINS,
		.ops = &hsw_power_well_ops,
	},
};

static struct i915_power_well bdw_power_wells[] = {
	{
		.name = "always-on",
		.always_on = 1,
		.domains = BDW_ALWAYS_ON_POWER_DOMAINS,
		.ops = &i9xx_always_on_power_well_ops,
	},
	{
		.name = "display",
		.domains = BDW_DISPLAY_POWER_DOMAINS,
		.ops = &hsw_power_well_ops,
	},
};

static const struct i915_power_well_ops vlv_display_power_well_ops = {
	.sync_hw = vlv_power_well_sync_hw,
	.enable = vlv_display_power_well_enable,
	.disable = vlv_display_power_well_disable,
	.is_enabled = vlv_power_well_enabled,
};

static const struct i915_power_well_ops vlv_dpio_cmn_power_well_ops = {
	.sync_hw = vlv_power_well_sync_hw,
	.enable = vlv_dpio_cmn_power_well_enable,
	.disable = vlv_dpio_cmn_power_well_disable,
	.is_enabled = vlv_power_well_enabled,
};

static const struct i915_power_well_ops vlv_dpio_power_well_ops = {
	.sync_hw = vlv_power_well_sync_hw,
	.enable = vlv_power_well_enable,
	.disable = vlv_power_well_disable,
	.is_enabled = vlv_power_well_enabled,
};

static struct i915_power_well vlv_power_wells[] = {
	{
		.name = "always-on",
		.always_on = 1,
		.domains = VLV_ALWAYS_ON_POWER_DOMAINS,
		.ops = &i9xx_always_on_power_well_ops,
		.data = PUNIT_POWER_WELL_ALWAYS_ON,
	},
	{
		.name = "display",
		.domains = VLV_DISPLAY_POWER_DOMAINS,
		.data = PUNIT_POWER_WELL_DISP2D,
		.ops = &vlv_display_power_well_ops,
	},
	{
		.name = "dpio-tx-b-01",
		.domains = VLV_DPIO_TX_B_LANES_01_POWER_DOMAINS |
			   VLV_DPIO_TX_B_LANES_23_POWER_DOMAINS |
			   VLV_DPIO_TX_C_LANES_01_POWER_DOMAINS |
			   VLV_DPIO_TX_C_LANES_23_POWER_DOMAINS,
		.ops = &vlv_dpio_power_well_ops,
		.data = PUNIT_POWER_WELL_DPIO_TX_B_LANES_01,
	},
	{
		.name = "dpio-tx-b-23",
		.domains = VLV_DPIO_TX_B_LANES_01_POWER_DOMAINS |
			   VLV_DPIO_TX_B_LANES_23_POWER_DOMAINS |
			   VLV_DPIO_TX_C_LANES_01_POWER_DOMAINS |
			   VLV_DPIO_TX_C_LANES_23_POWER_DOMAINS,
		.ops = &vlv_dpio_power_well_ops,
		.data = PUNIT_POWER_WELL_DPIO_TX_B_LANES_23,
	},
	{
		.name = "dpio-tx-c-01",
		.domains = VLV_DPIO_TX_B_LANES_01_POWER_DOMAINS |
			   VLV_DPIO_TX_B_LANES_23_POWER_DOMAINS |
			   VLV_DPIO_TX_C_LANES_01_POWER_DOMAINS |
			   VLV_DPIO_TX_C_LANES_23_POWER_DOMAINS,
		.ops = &vlv_dpio_power_well_ops,
		.data = PUNIT_POWER_WELL_DPIO_TX_C_LANES_01,
	},
	{
		.name = "dpio-tx-c-23",
		.domains = VLV_DPIO_TX_B_LANES_01_POWER_DOMAINS |
			   VLV_DPIO_TX_B_LANES_23_POWER_DOMAINS |
			   VLV_DPIO_TX_C_LANES_01_POWER_DOMAINS |
			   VLV_DPIO_TX_C_LANES_23_POWER_DOMAINS,
		.ops = &vlv_dpio_power_well_ops,
		.data = PUNIT_POWER_WELL_DPIO_TX_C_LANES_23,
	},
	{
		.name = "dpio-common",
		.domains = VLV_DPIO_CMN_BC_POWER_DOMAINS,
		.data = PUNIT_POWER_WELL_DPIO_CMN_BC,
		.ops = &vlv_dpio_cmn_power_well_ops,
	},
};

static struct i915_power_well chv_power_wells[] = {
	{
		.name = "always-on",
		.always_on = 1,
		.domains = VLV_ALWAYS_ON_POWER_DOMAINS,
		.ops = &i9xx_always_on_power_well_ops,
	},
	{
		.name = "display",
		/*
		 * Pipe A power well is the new disp2d well. Pipe B and C
		 * power wells don't actually exist. Pipe A power well is
		 * required for any pipe to work.
		 */
		.domains = VLV_DISPLAY_POWER_DOMAINS,
		.data = PIPE_A,
		.ops = &chv_pipe_power_well_ops,
	},
	{
		.name = "dpio-common-bc",
		.domains = CHV_DPIO_CMN_BC_POWER_DOMAINS,
		.data = PUNIT_POWER_WELL_DPIO_CMN_BC,
		.ops = &chv_dpio_cmn_power_well_ops,
	},
	{
		.name = "dpio-common-d",
		.domains = CHV_DPIO_CMN_D_POWER_DOMAINS,
		.data = PUNIT_POWER_WELL_DPIO_CMN_D,
		.ops = &chv_dpio_cmn_power_well_ops,
	},
};

bool intel_display_power_well_is_enabled(struct drm_i915_private *dev_priv,
				    int power_well_id)
{
	struct i915_power_well *power_well;
	bool ret;

	power_well = lookup_power_well(dev_priv, power_well_id);
	ret = power_well->ops->is_enabled(dev_priv, power_well);

	return ret;
}

static struct i915_power_well skl_power_wells[] = {
	{
		.name = "always-on",
		.always_on = 1,
		.domains = SKL_DISPLAY_ALWAYS_ON_POWER_DOMAINS,
		.ops = &i9xx_always_on_power_well_ops,
		.data = SKL_DISP_PW_ALWAYS_ON,
	},
	{
		.name = "power well 1",
		/* Handled by the DMC firmware */
		.domains = 0,
		.ops = &skl_power_well_ops,
		.data = SKL_DISP_PW_1,
	},
	{
		.name = "MISC IO power well",
		/* Handled by the DMC firmware */
		.domains = 0,
		.ops = &skl_power_well_ops,
		.data = SKL_DISP_PW_MISC_IO,
	},
	{
		.name = "DC off",
		.domains = SKL_DISPLAY_DC_OFF_POWER_DOMAINS,
		.ops = &gen9_dc_off_power_well_ops,
		.data = SKL_DISP_PW_DC_OFF,
	},
	{
		.name = "power well 2",
		.domains = SKL_DISPLAY_POWERWELL_2_POWER_DOMAINS,
		.ops = &skl_power_well_ops,
		.data = SKL_DISP_PW_2,
	},
	{
		.name = "DDI A/E power well",
		.domains = SKL_DISPLAY_DDI_A_E_POWER_DOMAINS,
		.ops = &skl_power_well_ops,
		.data = SKL_DISP_PW_DDI_A_E,
	},
	{
		.name = "DDI B power well",
		.domains = SKL_DISPLAY_DDI_B_POWER_DOMAINS,
		.ops = &skl_power_well_ops,
		.data = SKL_DISP_PW_DDI_B,
	},
	{
		.name = "DDI C power well",
		.domains = SKL_DISPLAY_DDI_C_POWER_DOMAINS,
		.ops = &skl_power_well_ops,
		.data = SKL_DISP_PW_DDI_C,
	},
	{
		.name = "DDI D power well",
		.domains = SKL_DISPLAY_DDI_D_POWER_DOMAINS,
		.ops = &skl_power_well_ops,
		.data = SKL_DISP_PW_DDI_D,
	},
};

void skl_pw1_misc_io_init(struct drm_i915_private *dev_priv)
{
	struct i915_power_well *well;

	if (!IS_SKYLAKE(dev_priv))
		return;

	well = lookup_power_well(dev_priv, SKL_DISP_PW_1);
	intel_power_well_enable(dev_priv, well);

	well = lookup_power_well(dev_priv, SKL_DISP_PW_MISC_IO);
	intel_power_well_enable(dev_priv, well);
}

void skl_pw1_misc_io_fini(struct drm_i915_private *dev_priv)
{
	struct i915_power_well *well;

	if (!IS_SKYLAKE(dev_priv))
		return;

	well = lookup_power_well(dev_priv, SKL_DISP_PW_1);
	intel_power_well_disable(dev_priv, well);

	well = lookup_power_well(dev_priv, SKL_DISP_PW_MISC_IO);
	intel_power_well_disable(dev_priv, well);
}

static struct i915_power_well bxt_power_wells[] = {
	{
		.name = "always-on",
		.always_on = 1,
		.domains = BXT_DISPLAY_ALWAYS_ON_POWER_DOMAINS,
		.ops = &i9xx_always_on_power_well_ops,
	},
	{
		.name = "power well 1",
		.domains = BXT_DISPLAY_POWERWELL_1_POWER_DOMAINS,
		.ops = &skl_power_well_ops,
		.data = SKL_DISP_PW_1,
	},
	{
		.name = "DC off",
		.domains = BXT_DISPLAY_DC_OFF_POWER_DOMAINS,
		.ops = &gen9_dc_off_power_well_ops,
		.data = SKL_DISP_PW_DC_OFF,
	},
	{
		.name = "power well 2",
		.domains = BXT_DISPLAY_POWERWELL_2_POWER_DOMAINS,
		.ops = &skl_power_well_ops,
		.data = SKL_DISP_PW_2,
	},
};

static int
sanitize_disable_power_well_option(const struct drm_i915_private *dev_priv,
				   int disable_power_well)
{
	if (disable_power_well >= 0)
		return !!disable_power_well;

	if (IS_SKYLAKE(dev_priv)) {
		DRM_DEBUG_KMS("Disabling display power well support\n");
		return 0;
	}

	return 1;
}

#define set_power_wells(power_domains, __power_wells) ({		\
	(power_domains)->power_wells = (__power_wells);			\
	(power_domains)->power_well_count = ARRAY_SIZE(__power_wells);	\
})

/**
 * intel_power_domains_init - initializes the power domain structures
 * @dev_priv: i915 device instance
 *
 * Initializes the power domain structures for @dev_priv depending upon the
 * supported platform.
 */
int intel_power_domains_init(struct drm_i915_private *dev_priv)
{
	struct i915_power_domains *power_domains = &dev_priv->power_domains;

<<<<<<< HEAD
	BUILD_BUG_ON(POWER_DOMAIN_NUM > 31);
=======
	i915.disable_power_well = sanitize_disable_power_well_option(dev_priv,
						     i915.disable_power_well);
>>>>>>> 1ec21837

	mutex_init(&power_domains->lock);

	/*
	 * The enabling order will be from lower to higher indexed wells,
	 * the disabling order is reversed.
	 */
	if (IS_HASWELL(dev_priv->dev)) {
		set_power_wells(power_domains, hsw_power_wells);
	} else if (IS_BROADWELL(dev_priv->dev)) {
		set_power_wells(power_domains, bdw_power_wells);
	} else if (IS_SKYLAKE(dev_priv->dev) || IS_KABYLAKE(dev_priv->dev)) {
		set_power_wells(power_domains, skl_power_wells);
	} else if (IS_BROXTON(dev_priv->dev)) {
		set_power_wells(power_domains, bxt_power_wells);
	} else if (IS_CHERRYVIEW(dev_priv->dev)) {
		set_power_wells(power_domains, chv_power_wells);
	} else if (IS_VALLEYVIEW(dev_priv->dev)) {
		set_power_wells(power_domains, vlv_power_wells);
	} else {
		set_power_wells(power_domains, i9xx_always_on_power_well);
	}

	return 0;
}

/**
 * intel_power_domains_fini - finalizes the power domain structures
 * @dev_priv: i915 device instance
 *
 * Finalizes the power domain structures for @dev_priv depending upon the
 * supported platform. This function also disables runtime pm and ensures that
 * the device stays powered up so that the driver can be reloaded.
 */
void intel_power_domains_fini(struct drm_i915_private *dev_priv)
{
	/* The i915.ko module is still not prepared to be loaded when
	 * the power well is not enabled, so just enable it in case
	 * we're going to unload/reload. */
	intel_display_set_init_power(dev_priv, true);

	/* Remove the refcount we took to keep power well support disabled. */
	if (!i915.disable_power_well)
		intel_display_power_put(dev_priv, POWER_DOMAIN_INIT);
}

static void intel_power_domains_sync_hw(struct drm_i915_private *dev_priv)
{
	struct i915_power_domains *power_domains = &dev_priv->power_domains;
	struct i915_power_well *power_well;
	int i;

	mutex_lock(&power_domains->lock);
	for_each_power_well(i, power_well, POWER_DOMAIN_MASK, power_domains) {
		power_well->ops->sync_hw(dev_priv, power_well);
		power_well->hw_enabled = power_well->ops->is_enabled(dev_priv,
								     power_well);
	}
	mutex_unlock(&power_domains->lock);
}

static void skl_display_core_init(struct drm_i915_private *dev_priv,
				  bool resume)
{
	struct i915_power_domains *power_domains = &dev_priv->power_domains;
	uint32_t val;

	gen9_set_dc_state(dev_priv, DC_STATE_DISABLE);

	/* enable PCH reset handshake */
	val = I915_READ(HSW_NDE_RSTWRN_OPT);
	I915_WRITE(HSW_NDE_RSTWRN_OPT, val | RESET_PCH_HANDSHAKE_ENABLE);

	/* enable PG1 and Misc I/O */
	mutex_lock(&power_domains->lock);
	skl_pw1_misc_io_init(dev_priv);
	mutex_unlock(&power_domains->lock);

	if (!resume)
		return;

	skl_init_cdclk(dev_priv);

	if (dev_priv->csr.dmc_payload)
		intel_csr_load_program(dev_priv);
}

static void skl_display_core_uninit(struct drm_i915_private *dev_priv)
{
	struct i915_power_domains *power_domains = &dev_priv->power_domains;

	gen9_set_dc_state(dev_priv, DC_STATE_DISABLE);

	skl_uninit_cdclk(dev_priv);

	/* The spec doesn't call for removing the reset handshake flag */
	/* disable PG1 and Misc I/O */
	mutex_lock(&power_domains->lock);
	skl_pw1_misc_io_fini(dev_priv);
	mutex_unlock(&power_domains->lock);
}

static void chv_phy_control_init(struct drm_i915_private *dev_priv)
{
	struct i915_power_well *cmn_bc =
		lookup_power_well(dev_priv, PUNIT_POWER_WELL_DPIO_CMN_BC);
	struct i915_power_well *cmn_d =
		lookup_power_well(dev_priv, PUNIT_POWER_WELL_DPIO_CMN_D);

	/*
	 * DISPLAY_PHY_CONTROL can get corrupted if read. As a
	 * workaround never ever read DISPLAY_PHY_CONTROL, and
	 * instead maintain a shadow copy ourselves. Use the actual
	 * power well state and lane status to reconstruct the
	 * expected initial value.
	 */
	dev_priv->chv_phy_control =
		PHY_LDO_SEQ_DELAY(PHY_LDO_DELAY_600NS, DPIO_PHY0) |
		PHY_LDO_SEQ_DELAY(PHY_LDO_DELAY_600NS, DPIO_PHY1) |
		PHY_CH_POWER_MODE(PHY_CH_DEEP_PSR, DPIO_PHY0, DPIO_CH0) |
		PHY_CH_POWER_MODE(PHY_CH_DEEP_PSR, DPIO_PHY0, DPIO_CH1) |
		PHY_CH_POWER_MODE(PHY_CH_DEEP_PSR, DPIO_PHY1, DPIO_CH0);

	/*
	 * If all lanes are disabled we leave the override disabled
	 * with all power down bits cleared to match the state we
	 * would use after disabling the port. Otherwise enable the
	 * override and set the lane powerdown bits accding to the
	 * current lane status.
	 */
	if (cmn_bc->ops->is_enabled(dev_priv, cmn_bc)) {
		uint32_t status = I915_READ(DPLL(PIPE_A));
		unsigned int mask;

		mask = status & DPLL_PORTB_READY_MASK;
		if (mask == 0xf)
			mask = 0x0;
		else
			dev_priv->chv_phy_control |=
				PHY_CH_POWER_DOWN_OVRD_EN(DPIO_PHY0, DPIO_CH0);

		dev_priv->chv_phy_control |=
			PHY_CH_POWER_DOWN_OVRD(mask, DPIO_PHY0, DPIO_CH0);

		mask = (status & DPLL_PORTC_READY_MASK) >> 4;
		if (mask == 0xf)
			mask = 0x0;
		else
			dev_priv->chv_phy_control |=
				PHY_CH_POWER_DOWN_OVRD_EN(DPIO_PHY0, DPIO_CH1);

		dev_priv->chv_phy_control |=
			PHY_CH_POWER_DOWN_OVRD(mask, DPIO_PHY0, DPIO_CH1);

		dev_priv->chv_phy_control |= PHY_COM_LANE_RESET_DEASSERT(DPIO_PHY0);

		dev_priv->chv_phy_assert[DPIO_PHY0] = false;
	} else {
		dev_priv->chv_phy_assert[DPIO_PHY0] = true;
	}

	if (cmn_d->ops->is_enabled(dev_priv, cmn_d)) {
		uint32_t status = I915_READ(DPIO_PHY_STATUS);
		unsigned int mask;

		mask = status & DPLL_PORTD_READY_MASK;

		if (mask == 0xf)
			mask = 0x0;
		else
			dev_priv->chv_phy_control |=
				PHY_CH_POWER_DOWN_OVRD_EN(DPIO_PHY1, DPIO_CH0);

		dev_priv->chv_phy_control |=
			PHY_CH_POWER_DOWN_OVRD(mask, DPIO_PHY1, DPIO_CH0);

		dev_priv->chv_phy_control |= PHY_COM_LANE_RESET_DEASSERT(DPIO_PHY1);

		dev_priv->chv_phy_assert[DPIO_PHY1] = false;
	} else {
		dev_priv->chv_phy_assert[DPIO_PHY1] = true;
	}

	I915_WRITE(DISPLAY_PHY_CONTROL, dev_priv->chv_phy_control);

	DRM_DEBUG_KMS("Initial PHY_CONTROL=0x%08x\n",
		      dev_priv->chv_phy_control);
}

static void vlv_cmnlane_wa(struct drm_i915_private *dev_priv)
{
	struct i915_power_well *cmn =
		lookup_power_well(dev_priv, PUNIT_POWER_WELL_DPIO_CMN_BC);
	struct i915_power_well *disp2d =
		lookup_power_well(dev_priv, PUNIT_POWER_WELL_DISP2D);

	/* If the display might be already active skip this */
	if (cmn->ops->is_enabled(dev_priv, cmn) &&
	    disp2d->ops->is_enabled(dev_priv, disp2d) &&
	    I915_READ(DPIO_CTL) & DPIO_CMNRST)
		return;

	DRM_DEBUG_KMS("toggling display PHY side reset\n");

	/* cmnlane needs DPLL registers */
	disp2d->ops->enable(dev_priv, disp2d);

	/*
	 * From VLV2A0_DP_eDP_HDMI_DPIO_driver_vbios_notes_11.docx:
	 * Need to assert and de-assert PHY SB reset by gating the
	 * common lane power, then un-gating it.
	 * Simply ungating isn't enough to reset the PHY enough to get
	 * ports and lanes running.
	 */
	cmn->ops->disable(dev_priv, cmn);
}

/**
 * intel_power_domains_init_hw - initialize hardware power domain state
 * @dev_priv: i915 device instance
 *
 * This function initializes the hardware power domain state and enables all
 * power domains using intel_display_set_init_power().
 */
void intel_power_domains_init_hw(struct drm_i915_private *dev_priv, bool resume)
{
	struct drm_device *dev = dev_priv->dev;
	struct i915_power_domains *power_domains = &dev_priv->power_domains;

	power_domains->initializing = true;

	if (IS_SKYLAKE(dev) || IS_KABYLAKE(dev)) {
		skl_display_core_init(dev_priv, resume);
	} else if (IS_CHERRYVIEW(dev)) {
		mutex_lock(&power_domains->lock);
		chv_phy_control_init(dev_priv);
		mutex_unlock(&power_domains->lock);
	} else if (IS_VALLEYVIEW(dev)) {
		mutex_lock(&power_domains->lock);
		vlv_cmnlane_wa(dev_priv);
		mutex_unlock(&power_domains->lock);
	}

	/* For now, we need the power well to be always enabled. */
	intel_display_set_init_power(dev_priv, true);
	/* Disable power support if the user asked so. */
	if (!i915.disable_power_well)
		intel_display_power_get(dev_priv, POWER_DOMAIN_INIT);
	intel_power_domains_sync_hw(dev_priv);
	power_domains->initializing = false;
}

/**
 * intel_power_domains_suspend - suspend power domain state
 * @dev_priv: i915 device instance
 *
 * This function prepares the hardware power domain state before entering
 * system suspend. It must be paired with intel_power_domains_init_hw().
 */
void intel_power_domains_suspend(struct drm_i915_private *dev_priv)
{
	if (IS_SKYLAKE(dev_priv) || IS_KABYLAKE(dev_priv))
		skl_display_core_uninit(dev_priv);

	/*
	 * Even if power well support was disabled we still want to disable
	 * power wells while we are system suspended.
	 */
	if (!i915.disable_power_well)
		intel_display_power_put(dev_priv, POWER_DOMAIN_INIT);
}

/**
 * intel_runtime_pm_get - grab a runtime pm reference
 * @dev_priv: i915 device instance
 *
 * This function grabs a device-level runtime pm reference (mostly used for GEM
 * code to ensure the GTT or GT is on) and ensures that it is powered up.
 *
 * Any runtime pm reference obtained by this function must have a symmetric
 * call to intel_runtime_pm_put() to release the reference again.
 */
void intel_runtime_pm_get(struct drm_i915_private *dev_priv)
{
	struct drm_device *dev = dev_priv->dev;
	struct device *device = &dev->pdev->dev;

	if (!HAS_RUNTIME_PM(dev))
		return;

	pm_runtime_get_sync(device);
	WARN(dev_priv->pm.suspended, "Device still suspended.\n");
}

/**
 * intel_runtime_pm_get_noresume - grab a runtime pm reference
 * @dev_priv: i915 device instance
 *
 * This function grabs a device-level runtime pm reference (mostly used for GEM
 * code to ensure the GTT or GT is on).
 *
 * It will _not_ power up the device but instead only check that it's powered
 * on.  Therefore it is only valid to call this functions from contexts where
 * the device is known to be powered up and where trying to power it up would
 * result in hilarity and deadlocks. That pretty much means only the system
 * suspend/resume code where this is used to grab runtime pm references for
 * delayed setup down in work items.
 *
 * Any runtime pm reference obtained by this function must have a symmetric
 * call to intel_runtime_pm_put() to release the reference again.
 */
void intel_runtime_pm_get_noresume(struct drm_i915_private *dev_priv)
{
	struct drm_device *dev = dev_priv->dev;
	struct device *device = &dev->pdev->dev;

	if (!HAS_RUNTIME_PM(dev))
		return;

	WARN(dev_priv->pm.suspended, "Getting nosync-ref while suspended.\n");
	pm_runtime_get_noresume(device);
}

/**
 * intel_runtime_pm_put - release a runtime pm reference
 * @dev_priv: i915 device instance
 *
 * This function drops the device-level runtime pm reference obtained by
 * intel_runtime_pm_get() and might power down the corresponding
 * hardware block right away if this is the last reference.
 */
void intel_runtime_pm_put(struct drm_i915_private *dev_priv)
{
	struct drm_device *dev = dev_priv->dev;
	struct device *device = &dev->pdev->dev;

	if (!HAS_RUNTIME_PM(dev))
		return;

	pm_runtime_mark_last_busy(device);
	pm_runtime_put_autosuspend(device);
}

/**
 * intel_runtime_pm_enable - enable runtime pm
 * @dev_priv: i915 device instance
 *
 * This function enables runtime pm at the end of the driver load sequence.
 *
 * Note that this function does currently not enable runtime pm for the
 * subordinate display power domains. That is only done on the first modeset
 * using intel_display_set_init_power().
 */
void intel_runtime_pm_enable(struct drm_i915_private *dev_priv)
{
	struct drm_device *dev = dev_priv->dev;
	struct device *device = &dev->pdev->dev;

	if (!HAS_RUNTIME_PM(dev))
		return;

	/*
	 * RPM depends on RC6 to save restore the GT HW context, so make RC6 a
	 * requirement.
	 */
	if (!intel_enable_rc6(dev)) {
		DRM_INFO("RC6 disabled, disabling runtime PM support\n");
		return;
	}

	pm_runtime_set_autosuspend_delay(device, 10000); /* 10s */
	pm_runtime_mark_last_busy(device);
	pm_runtime_use_autosuspend(device);

	pm_runtime_put_autosuspend(device);
}
<|MERGE_RESOLUTION|>--- conflicted
+++ resolved
@@ -241,15 +241,6 @@
 		gen8_irq_power_well_post_enable(dev_priv,
 						1 << PIPE_C | 1 << PIPE_B);
 	}
-<<<<<<< HEAD
-=======
-
-	if (power_well->data == SKL_DISP_PW_1) {
-		if (!dev_priv->power_domains.initializing)
-			intel_prepare_ddi(dev);
-		gen8_irq_power_well_post_enable(dev_priv, 1 << PIPE_A);
-	}
->>>>>>> 1ec21837
 }
 
 static void hsw_set_power_well(struct drm_i915_private *dev_priv,
@@ -1874,12 +1865,10 @@
 {
 	struct i915_power_domains *power_domains = &dev_priv->power_domains;
 
-<<<<<<< HEAD
-	BUILD_BUG_ON(POWER_DOMAIN_NUM > 31);
-=======
 	i915.disable_power_well = sanitize_disable_power_well_option(dev_priv,
 						     i915.disable_power_well);
->>>>>>> 1ec21837
+
+	BUILD_BUG_ON(POWER_DOMAIN_NUM > 31);
 
 	mutex_init(&power_domains->lock);
 
