// SPDX-License-Identifier: GPL-2.0 OR Linux-OpenIB
// Copyright (c) 2019 Mellanox Technologies.

#include <net/inet6_hashtables.h>
#include "en_accel/en_accel.h"
#include "en_accel/tls.h"
#include "en_accel/ktls_txrx.h"
#include "en_accel/ktls_utils.h"
#include "en_accel/fs_tcp.h"

struct accel_rule {
	struct work_struct work;
	struct mlx5e_priv *priv;
	struct mlx5_flow_handle *rule;
};

#define PROGRESS_PARAMS_WRITE_UNIT	64
#define PROGRESS_PARAMS_PADDED_SIZE	\
		(ALIGN(sizeof(struct mlx5_wqe_tls_progress_params_seg), \
		       PROGRESS_PARAMS_WRITE_UNIT))

struct mlx5e_ktls_rx_resync_buf {
	union {
		struct mlx5_wqe_tls_progress_params_seg progress;
		u8 pad[PROGRESS_PARAMS_PADDED_SIZE];
	} ____cacheline_aligned_in_smp;
	dma_addr_t dma_addr;
	struct mlx5e_ktls_offload_context_rx *priv_rx;
};

enum {
	MLX5E_PRIV_RX_FLAG_DELETING,
	MLX5E_NUM_PRIV_RX_FLAGS,
};

struct mlx5e_ktls_rx_resync_ctx {
	struct tls_offload_resync_async core;
	struct work_struct work;
	struct mlx5e_priv *priv;
	refcount_t refcnt;
	__be64 sw_rcd_sn_be;
	u32 seq;
};

struct mlx5e_ktls_offload_context_rx {
	struct tls12_crypto_info_aes_gcm_128 crypto_info;
	struct accel_rule rule;
	struct sock *sk;
	struct mlx5e_rq_stats *rq_stats;
	struct mlx5e_tls_sw_stats *sw_stats;
	struct completion add_ctx;
	struct mlx5e_tir tir;
	u32 key_id;
	u32 rxq;
	DECLARE_BITMAP(flags, MLX5E_NUM_PRIV_RX_FLAGS);

	/* resync */
	spinlock_t lock; /* protects resync fields */
	struct mlx5e_ktls_rx_resync_ctx resync;
	struct list_head list;
};

static bool mlx5e_ktls_priv_rx_put(struct mlx5e_ktls_offload_context_rx *priv_rx)
{
	if (!refcount_dec_and_test(&priv_rx->resync.refcnt))
		return false;

	kfree(priv_rx);
	return true;
}

static void mlx5e_ktls_priv_rx_get(struct mlx5e_ktls_offload_context_rx *priv_rx)
{
	refcount_inc(&priv_rx->resync.refcnt);
}

struct mlx5e_ktls_resync_resp {
	/* protects list changes */
	spinlock_t lock;
	struct list_head list;
};

void mlx5e_ktls_rx_resync_destroy_resp_list(struct mlx5e_ktls_resync_resp *resp_list)
{
	kvfree(resp_list);
}

struct mlx5e_ktls_resync_resp *
mlx5e_ktls_rx_resync_create_resp_list(void)
{
	struct mlx5e_ktls_resync_resp *resp_list;

	resp_list = kvzalloc(sizeof(*resp_list), GFP_KERNEL);
	if (!resp_list)
		return ERR_PTR(-ENOMEM);

	INIT_LIST_HEAD(&resp_list->list);
	spin_lock_init(&resp_list->lock);

	return resp_list;
}

<<<<<<< HEAD
static int mlx5e_ktls_create_tir(struct mlx5_core_dev *mdev, struct mlx5e_tir *tir, u32 rqtn)
{
	struct mlx5e_tir_builder *builder;
	int err;

	builder = mlx5e_tir_builder_alloc(false);
	if (!builder)
		return -ENOMEM;

	mlx5e_tir_builder_build_rqt(builder, mdev->mlx5e_res.hw_objs.td.tdn, rqtn, false);
	mlx5e_tir_builder_build_direct(builder);
	mlx5e_tir_builder_build_tls(builder);
	err = mlx5e_tir_init(tir, builder, mdev, false);

	mlx5e_tir_builder_free(builder);

	return err;
}

=======
>>>>>>> df0cc57e
static void accel_rule_handle_work(struct work_struct *work)
{
	struct mlx5e_ktls_offload_context_rx *priv_rx;
	struct accel_rule *accel_rule;
	struct mlx5_flow_handle *rule;

	accel_rule = container_of(work, struct accel_rule, work);
	priv_rx = container_of(accel_rule, struct mlx5e_ktls_offload_context_rx, rule);
	if (unlikely(test_bit(MLX5E_PRIV_RX_FLAG_DELETING, priv_rx->flags)))
		goto out;

	rule = mlx5e_accel_fs_add_sk(accel_rule->priv, priv_rx->sk,
				     mlx5e_tir_get_tirn(&priv_rx->tir),
				     MLX5_FS_DEFAULT_FLOW_TAG);
	if (!IS_ERR_OR_NULL(rule))
		accel_rule->rule = rule;
out:
	complete(&priv_rx->add_ctx);
}

static void accel_rule_init(struct accel_rule *rule, struct mlx5e_priv *priv)
{
	INIT_WORK(&rule->work, accel_rule_handle_work);
	rule->priv = priv;
}

static void icosq_fill_wi(struct mlx5e_icosq *sq, u16 pi,
			  struct mlx5e_icosq_wqe_info *wi)
{
	sq->db.wqe_info[pi] = *wi;
}

static struct mlx5_wqe_ctrl_seg *
post_static_params(struct mlx5e_icosq *sq,
		   struct mlx5e_ktls_offload_context_rx *priv_rx)
{
	struct mlx5e_set_tls_static_params_wqe *wqe;
	struct mlx5e_icosq_wqe_info wi;
	u16 pi, num_wqebbs;

	num_wqebbs = MLX5E_TLS_SET_STATIC_PARAMS_WQEBBS;
	if (unlikely(!mlx5e_icosq_can_post_wqe(sq, num_wqebbs)))
		return ERR_PTR(-ENOSPC);

	pi = mlx5e_icosq_get_next_pi(sq, num_wqebbs);
	wqe = MLX5E_TLS_FETCH_SET_STATIC_PARAMS_WQE(sq, pi);
	mlx5e_ktls_build_static_params(wqe, sq->pc, sq->sqn, &priv_rx->crypto_info,
				       mlx5e_tir_get_tirn(&priv_rx->tir),
				       priv_rx->key_id, priv_rx->resync.seq, false,
				       TLS_OFFLOAD_CTX_DIR_RX);
	wi = (struct mlx5e_icosq_wqe_info) {
		.wqe_type = MLX5E_ICOSQ_WQE_UMR_TLS,
		.num_wqebbs = num_wqebbs,
		.tls_set_params.priv_rx = priv_rx,
	};
	icosq_fill_wi(sq, pi, &wi);
	sq->pc += num_wqebbs;

	return &wqe->ctrl;
}

static struct mlx5_wqe_ctrl_seg *
post_progress_params(struct mlx5e_icosq *sq,
		     struct mlx5e_ktls_offload_context_rx *priv_rx,
		     u32 next_record_tcp_sn)
{
	struct mlx5e_set_tls_progress_params_wqe *wqe;
	struct mlx5e_icosq_wqe_info wi;
	u16 pi, num_wqebbs;

	num_wqebbs = MLX5E_TLS_SET_PROGRESS_PARAMS_WQEBBS;
	if (unlikely(!mlx5e_icosq_can_post_wqe(sq, num_wqebbs)))
		return ERR_PTR(-ENOSPC);

	pi = mlx5e_icosq_get_next_pi(sq, num_wqebbs);
	wqe = MLX5E_TLS_FETCH_SET_PROGRESS_PARAMS_WQE(sq, pi);
	mlx5e_ktls_build_progress_params(wqe, sq->pc, sq->sqn,
					 mlx5e_tir_get_tirn(&priv_rx->tir),
					 false, next_record_tcp_sn,
					 TLS_OFFLOAD_CTX_DIR_RX);
	wi = (struct mlx5e_icosq_wqe_info) {
		.wqe_type = MLX5E_ICOSQ_WQE_SET_PSV_TLS,
		.num_wqebbs = num_wqebbs,
		.tls_set_params.priv_rx = priv_rx,
	};

	icosq_fill_wi(sq, pi, &wi);
	sq->pc += num_wqebbs;

	return &wqe->ctrl;
}

static int post_rx_param_wqes(struct mlx5e_channel *c,
			      struct mlx5e_ktls_offload_context_rx *priv_rx,
			      u32 next_record_tcp_sn)
{
	struct mlx5_wqe_ctrl_seg *cseg;
	struct mlx5e_icosq *sq;
	int err;

	err = 0;
	sq = &c->async_icosq;
	spin_lock_bh(&c->async_icosq_lock);

	cseg = post_static_params(sq, priv_rx);
	if (IS_ERR(cseg))
		goto err_out;
	cseg = post_progress_params(sq, priv_rx, next_record_tcp_sn);
	if (IS_ERR(cseg))
		goto err_out;

	mlx5e_notify_hw(&sq->wq, sq->pc, sq->uar_map, cseg);
unlock:
	spin_unlock_bh(&c->async_icosq_lock);

	return err;

err_out:
	priv_rx->rq_stats->tls_resync_req_skip++;
	err = PTR_ERR(cseg);
	complete(&priv_rx->add_ctx);
	goto unlock;
}

static void
mlx5e_set_ktls_rx_priv_ctx(struct tls_context *tls_ctx,
			   struct mlx5e_ktls_offload_context_rx *priv_rx)
{
	struct mlx5e_ktls_offload_context_rx **ctx =
		__tls_driver_ctx(tls_ctx, TLS_OFFLOAD_CTX_DIR_RX);

	BUILD_BUG_ON(sizeof(struct mlx5e_ktls_offload_context_rx *) >
		     TLS_OFFLOAD_CONTEXT_SIZE_RX);

	*ctx = priv_rx;
}

static struct mlx5e_ktls_offload_context_rx *
mlx5e_get_ktls_rx_priv_ctx(struct tls_context *tls_ctx)
{
	struct mlx5e_ktls_offload_context_rx **ctx =
		__tls_driver_ctx(tls_ctx, TLS_OFFLOAD_CTX_DIR_RX);

	return *ctx;
}

/* Re-sync */
/* Runs in work context */
static int
resync_post_get_progress_params(struct mlx5e_icosq *sq,
				struct mlx5e_ktls_offload_context_rx *priv_rx)
{
	struct mlx5e_get_tls_progress_params_wqe *wqe;
	struct mlx5e_ktls_rx_resync_buf *buf;
	struct mlx5e_icosq_wqe_info wi;
	struct mlx5_wqe_ctrl_seg *cseg;
	struct mlx5_seg_get_psv *psv;
	struct device *pdev;
	int err;
	u16 pi;

	buf = kzalloc(sizeof(*buf), GFP_KERNEL);
	if (unlikely(!buf)) {
		err = -ENOMEM;
		goto err_out;
	}

	pdev = mlx5_core_dma_dev(sq->channel->priv->mdev);
	buf->dma_addr = dma_map_single(pdev, &buf->progress,
				       PROGRESS_PARAMS_PADDED_SIZE, DMA_FROM_DEVICE);
	if (unlikely(dma_mapping_error(pdev, buf->dma_addr))) {
		err = -ENOMEM;
		goto err_free;
	}

	buf->priv_rx = priv_rx;

	spin_lock_bh(&sq->channel->async_icosq_lock);

	if (unlikely(!mlx5e_icosq_can_post_wqe(sq, MLX5E_KTLS_GET_PROGRESS_WQEBBS))) {
		spin_unlock_bh(&sq->channel->async_icosq_lock);
		err = -ENOSPC;
		goto err_dma_unmap;
	}

	pi = mlx5e_icosq_get_next_pi(sq, MLX5E_KTLS_GET_PROGRESS_WQEBBS);
	wqe = MLX5E_TLS_FETCH_GET_PROGRESS_PARAMS_WQE(sq, pi);

#define GET_PSV_DS_CNT (DIV_ROUND_UP(sizeof(*wqe), MLX5_SEND_WQE_DS))

	cseg = &wqe->ctrl;
	cseg->opmod_idx_opcode =
		cpu_to_be32((sq->pc << 8) | MLX5_OPCODE_GET_PSV |
			    (MLX5_OPC_MOD_TLS_TIR_PROGRESS_PARAMS << 24));
	cseg->qpn_ds =
		cpu_to_be32((sq->sqn << MLX5_WQE_CTRL_QPN_SHIFT) | GET_PSV_DS_CNT);

	psv = &wqe->psv;
	psv->num_psv      = 1 << 4;
	psv->l_key        = sq->channel->mkey_be;
	psv->psv_index[0] = cpu_to_be32(mlx5e_tir_get_tirn(&priv_rx->tir));
	psv->va           = cpu_to_be64(buf->dma_addr);

	wi = (struct mlx5e_icosq_wqe_info) {
		.wqe_type = MLX5E_ICOSQ_WQE_GET_PSV_TLS,
		.num_wqebbs = MLX5E_KTLS_GET_PROGRESS_WQEBBS,
		.tls_get_params.buf = buf,
	};
	icosq_fill_wi(sq, pi, &wi);
	sq->pc++;
	mlx5e_notify_hw(&sq->wq, sq->pc, sq->uar_map, cseg);
	spin_unlock_bh(&sq->channel->async_icosq_lock);

	return 0;

err_dma_unmap:
	dma_unmap_single(pdev, buf->dma_addr, PROGRESS_PARAMS_PADDED_SIZE, DMA_FROM_DEVICE);
err_free:
	kfree(buf);
err_out:
	priv_rx->rq_stats->tls_resync_req_skip++;
	return err;
}

/* Function is called with elevated refcount.
 * It decreases it only if no WQE is posted.
 */
static void resync_handle_work(struct work_struct *work)
{
	struct mlx5e_ktls_offload_context_rx *priv_rx;
	struct mlx5e_ktls_rx_resync_ctx *resync;
	struct mlx5e_channel *c;
	struct mlx5e_icosq *sq;

	resync = container_of(work, struct mlx5e_ktls_rx_resync_ctx, work);
	priv_rx = container_of(resync, struct mlx5e_ktls_offload_context_rx, resync);

	if (unlikely(test_bit(MLX5E_PRIV_RX_FLAG_DELETING, priv_rx->flags))) {
		mlx5e_ktls_priv_rx_put(priv_rx);
		return;
	}

	c = resync->priv->channels.c[priv_rx->rxq];
	sq = &c->async_icosq;

	if (resync_post_get_progress_params(sq, priv_rx))
		mlx5e_ktls_priv_rx_put(priv_rx);
}

static void resync_init(struct mlx5e_ktls_rx_resync_ctx *resync,
			struct mlx5e_priv *priv)
{
	INIT_WORK(&resync->work, resync_handle_work);
	resync->priv = priv;
	refcount_set(&resync->refcnt, 1);
}

/* Function can be called with the refcount being either elevated or not.
 * It does not affect the refcount.
 */
static void resync_handle_seq_match(struct mlx5e_ktls_offload_context_rx *priv_rx,
				    struct mlx5e_channel *c)
{
	struct tls12_crypto_info_aes_gcm_128 *info = &priv_rx->crypto_info;
	struct mlx5e_ktls_resync_resp *ktls_resync;
	struct mlx5e_icosq *sq;
	bool trigger_poll;

	sq = &c->async_icosq;
	ktls_resync = sq->ktls_resync;
	trigger_poll = false;

	spin_lock_bh(&ktls_resync->lock);
	spin_lock_bh(&priv_rx->lock);
	memcpy(info->rec_seq, &priv_rx->resync.sw_rcd_sn_be, sizeof(info->rec_seq));
	if (list_empty(&priv_rx->list)) {
		list_add_tail(&priv_rx->list, &ktls_resync->list);
		trigger_poll = !test_and_set_bit(MLX5E_SQ_STATE_PENDING_TLS_RX_RESYNC, &sq->state);
	}
	spin_unlock_bh(&priv_rx->lock);
	spin_unlock_bh(&ktls_resync->lock);

	if (!trigger_poll)
		return;

	if (!napi_if_scheduled_mark_missed(&c->napi)) {
		spin_lock_bh(&c->async_icosq_lock);
		mlx5e_trigger_irq(sq);
		spin_unlock_bh(&c->async_icosq_lock);
	}
}

/* Function can be called with the refcount being either elevated or not.
 * It decreases the refcount and may free the kTLS priv context.
 * Refcount is not elevated only if tls_dev_del has been called, but GET_PSV was
 * already in flight.
 */
void mlx5e_ktls_handle_get_psv_completion(struct mlx5e_icosq_wqe_info *wi,
					  struct mlx5e_icosq *sq)
{
	struct mlx5e_ktls_rx_resync_buf *buf = wi->tls_get_params.buf;
	struct mlx5e_ktls_offload_context_rx *priv_rx;
	struct mlx5e_ktls_rx_resync_ctx *resync;
	u8 tracker_state, auth_state, *ctx;
	struct device *dev;
	u32 hw_seq;

	priv_rx = buf->priv_rx;
	resync = &priv_rx->resync;
	dev = mlx5_core_dma_dev(resync->priv->mdev);
	if (unlikely(test_bit(MLX5E_PRIV_RX_FLAG_DELETING, priv_rx->flags)))
		goto out;

	dma_sync_single_for_cpu(dev, buf->dma_addr, PROGRESS_PARAMS_PADDED_SIZE,
				DMA_FROM_DEVICE);

	ctx = buf->progress.ctx;
	tracker_state = MLX5_GET(tls_progress_params, ctx, record_tracker_state);
	auth_state = MLX5_GET(tls_progress_params, ctx, auth_state);
	if (tracker_state != MLX5E_TLS_PROGRESS_PARAMS_RECORD_TRACKER_STATE_TRACKING ||
	    auth_state != MLX5E_TLS_PROGRESS_PARAMS_AUTH_STATE_NO_OFFLOAD) {
		priv_rx->rq_stats->tls_resync_req_skip++;
		goto out;
	}

	hw_seq = MLX5_GET(tls_progress_params, ctx, hw_resync_tcp_sn);
	tls_offload_rx_resync_async_request_end(priv_rx->sk, cpu_to_be32(hw_seq));
	priv_rx->rq_stats->tls_resync_req_end++;
out:
	mlx5e_ktls_priv_rx_put(priv_rx);
	dma_unmap_single(dev, buf->dma_addr, PROGRESS_PARAMS_PADDED_SIZE, DMA_FROM_DEVICE);
	kfree(buf);
}

/* Runs in NAPI.
 * Function elevates the refcount, unless no work is queued.
 */
static bool resync_queue_get_psv(struct sock *sk)
{
	struct mlx5e_ktls_offload_context_rx *priv_rx;
	struct mlx5e_ktls_rx_resync_ctx *resync;

	priv_rx = mlx5e_get_ktls_rx_priv_ctx(tls_get_ctx(sk));
	if (unlikely(!priv_rx))
		return false;

	if (unlikely(test_bit(MLX5E_PRIV_RX_FLAG_DELETING, priv_rx->flags)))
		return false;

	resync = &priv_rx->resync;
	mlx5e_ktls_priv_rx_get(priv_rx);
	if (unlikely(!queue_work(resync->priv->tls->rx_wq, &resync->work)))
		mlx5e_ktls_priv_rx_put(priv_rx);

	return true;
}

/* Runs in NAPI */
static void resync_update_sn(struct mlx5e_rq *rq, struct sk_buff *skb)
{
	struct ethhdr *eth = (struct ethhdr *)(skb->data);
	struct net_device *netdev = rq->netdev;
	struct sock *sk = NULL;
	unsigned int datalen;
	struct iphdr *iph;
	struct tcphdr *th;
	__be32 seq;
	int depth = 0;

	__vlan_get_protocol(skb, eth->h_proto, &depth);
	iph = (struct iphdr *)(skb->data + depth);

	if (iph->version == 4) {
		depth += sizeof(struct iphdr);
		th = (void *)iph + sizeof(struct iphdr);

		sk = inet_lookup_established(dev_net(netdev), &tcp_hashinfo,
					     iph->saddr, th->source, iph->daddr,
					     th->dest, netdev->ifindex);
#if IS_ENABLED(CONFIG_IPV6)
	} else {
		struct ipv6hdr *ipv6h = (struct ipv6hdr *)iph;

		depth += sizeof(struct ipv6hdr);
		th = (void *)ipv6h + sizeof(struct ipv6hdr);

		sk = __inet6_lookup_established(dev_net(netdev), &tcp_hashinfo,
						&ipv6h->saddr, th->source,
						&ipv6h->daddr, ntohs(th->dest),
						netdev->ifindex, 0);
#endif
	}

	depth += sizeof(struct tcphdr);

	if (unlikely(!sk))
		return;

	if (unlikely(sk->sk_state == TCP_TIME_WAIT))
		goto unref;

	if (unlikely(!resync_queue_get_psv(sk)))
		goto unref;

	seq = th->seq;
	datalen = skb->len - depth;
	tls_offload_rx_resync_async_request_start(sk, seq, datalen);
	rq->stats->tls_resync_req_start++;

unref:
	sock_gen_put(sk);
}

void mlx5e_ktls_rx_resync(struct net_device *netdev, struct sock *sk,
			  u32 seq, u8 *rcd_sn)
{
	struct mlx5e_ktls_offload_context_rx *priv_rx;
	struct mlx5e_ktls_rx_resync_ctx *resync;
	struct mlx5e_priv *priv;
	struct mlx5e_channel *c;

	priv_rx = mlx5e_get_ktls_rx_priv_ctx(tls_get_ctx(sk));
	if (unlikely(!priv_rx))
		return;

	resync = &priv_rx->resync;
	resync->sw_rcd_sn_be = *(__be64 *)rcd_sn;
	resync->seq = seq;

	priv = netdev_priv(netdev);
	c = priv->channels.c[priv_rx->rxq];

	resync_handle_seq_match(priv_rx, c);
}

/* End of resync section */

void mlx5e_ktls_handle_rx_skb(struct mlx5e_rq *rq, struct sk_buff *skb,
			      struct mlx5_cqe64 *cqe, u32 *cqe_bcnt)
{
	struct mlx5e_rq_stats *stats = rq->stats;

	switch (get_cqe_tls_offload(cqe)) {
	case CQE_TLS_OFFLOAD_DECRYPTED:
		skb->decrypted = 1;
		stats->tls_decrypted_packets++;
		stats->tls_decrypted_bytes += *cqe_bcnt;
		break;
	case CQE_TLS_OFFLOAD_RESYNC:
		stats->tls_resync_req_pkt++;
		resync_update_sn(rq, skb);
		break;
	default: /* CQE_TLS_OFFLOAD_ERROR: */
		stats->tls_err++;
		break;
	}
}

void mlx5e_ktls_handle_ctx_completion(struct mlx5e_icosq_wqe_info *wi)
{
	struct mlx5e_ktls_offload_context_rx *priv_rx = wi->tls_set_params.priv_rx;
	struct accel_rule *rule = &priv_rx->rule;

	if (unlikely(test_bit(MLX5E_PRIV_RX_FLAG_DELETING, priv_rx->flags))) {
		complete(&priv_rx->add_ctx);
		return;
	}
	queue_work(rule->priv->tls->rx_wq, &rule->work);
}

static int mlx5e_ktls_sk_get_rxq(struct sock *sk)
{
	int rxq = sk_rx_queue_get(sk);

	if (unlikely(rxq == -1))
		rxq = 0;

	return rxq;
}

int mlx5e_ktls_add_rx(struct net_device *netdev, struct sock *sk,
		      struct tls_crypto_info *crypto_info,
		      u32 start_offload_tcp_sn)
{
	struct mlx5e_ktls_offload_context_rx *priv_rx;
	struct mlx5e_ktls_rx_resync_ctx *resync;
	struct tls_context *tls_ctx;
	struct mlx5_core_dev *mdev;
	struct mlx5e_priv *priv;
	int rxq, err;

	tls_ctx = tls_get_ctx(sk);
	priv = netdev_priv(netdev);
	mdev = priv->mdev;
	priv_rx = kzalloc(sizeof(*priv_rx), GFP_KERNEL);
	if (unlikely(!priv_rx))
		return -ENOMEM;

	err = mlx5_ktls_create_key(mdev, crypto_info, &priv_rx->key_id);
	if (err)
		goto err_create_key;

	INIT_LIST_HEAD(&priv_rx->list);
	spin_lock_init(&priv_rx->lock);
	priv_rx->crypto_info  =
		*(struct tls12_crypto_info_aes_gcm_128 *)crypto_info;

	rxq = mlx5e_ktls_sk_get_rxq(sk);
	priv_rx->rxq = rxq;
	priv_rx->sk = sk;

	priv_rx->rq_stats = &priv->channel_stats[rxq].rq;
	priv_rx->sw_stats = &priv->tls->sw_stats;
	mlx5e_set_ktls_rx_priv_ctx(tls_ctx, priv_rx);

<<<<<<< HEAD
	rqtn = mlx5e_rx_res_get_rqtn_direct(priv->rx_res, rxq);

	err = mlx5e_ktls_create_tir(mdev, &priv_rx->tir, rqtn);
=======
	err = mlx5e_rx_res_tls_tir_create(priv->rx_res, rxq, &priv_rx->tir);
>>>>>>> df0cc57e
	if (err)
		goto err_create_tir;

	init_completion(&priv_rx->add_ctx);

	accel_rule_init(&priv_rx->rule, priv);
	resync = &priv_rx->resync;
	resync_init(resync, priv);
	tls_offload_ctx_rx(tls_ctx)->resync_async = &resync->core;
	tls_offload_rx_resync_set_type(sk, TLS_OFFLOAD_SYNC_TYPE_DRIVER_REQ_ASYNC);

	err = post_rx_param_wqes(priv->channels.c[rxq], priv_rx, start_offload_tcp_sn);
	if (err)
		goto err_post_wqes;

	atomic64_inc(&priv_rx->sw_stats->rx_tls_ctx);

	return 0;

err_post_wqes:
	mlx5e_tir_destroy(&priv_rx->tir);
err_create_tir:
	mlx5_ktls_destroy_key(mdev, priv_rx->key_id);
err_create_key:
	kfree(priv_rx);
	return err;
}

void mlx5e_ktls_del_rx(struct net_device *netdev, struct tls_context *tls_ctx)
{
	struct mlx5e_ktls_offload_context_rx *priv_rx;
	struct mlx5e_ktls_rx_resync_ctx *resync;
	struct mlx5_core_dev *mdev;
	struct mlx5e_priv *priv;

	priv = netdev_priv(netdev);
	mdev = priv->mdev;

	priv_rx = mlx5e_get_ktls_rx_priv_ctx(tls_ctx);
	set_bit(MLX5E_PRIV_RX_FLAG_DELETING, priv_rx->flags);
	mlx5e_set_ktls_rx_priv_ctx(tls_ctx, NULL);
	synchronize_net(); /* Sync with NAPI */
	if (!cancel_work_sync(&priv_rx->rule.work))
		/* completion is needed, as the priv_rx in the add flow
		 * is maintained on the wqe info (wi), not on the socket.
		 */
		wait_for_completion(&priv_rx->add_ctx);
	resync = &priv_rx->resync;
	if (cancel_work_sync(&resync->work))
		mlx5e_ktls_priv_rx_put(priv_rx);

	atomic64_inc(&priv_rx->sw_stats->rx_tls_del);
	if (priv_rx->rule.rule)
		mlx5e_accel_fs_del_sk(priv_rx->rule.rule);

	mlx5e_tir_destroy(&priv_rx->tir);
	mlx5_ktls_destroy_key(mdev, priv_rx->key_id);
	/* priv_rx should normally be freed here, but if there is an outstanding
	 * GET_PSV, deallocation will be delayed until the CQE for GET_PSV is
	 * processed.
	 */
	mlx5e_ktls_priv_rx_put(priv_rx);
}

bool mlx5e_ktls_rx_handle_resync_list(struct mlx5e_channel *c, int budget)
{
	struct mlx5e_ktls_offload_context_rx *priv_rx, *tmp;
	struct mlx5e_ktls_resync_resp *ktls_resync;
	struct mlx5_wqe_ctrl_seg *db_cseg;
	struct mlx5e_icosq *sq;
	LIST_HEAD(local_list);
	int i, j;

	sq = &c->async_icosq;

	if (unlikely(!test_bit(MLX5E_SQ_STATE_ENABLED, &sq->state)))
		return false;

	ktls_resync = sq->ktls_resync;
	db_cseg = NULL;
	i = 0;

	spin_lock(&ktls_resync->lock);
	list_for_each_entry_safe(priv_rx, tmp, &ktls_resync->list, list) {
		list_move(&priv_rx->list, &local_list);
		if (++i == budget)
			break;
	}
	if (list_empty(&ktls_resync->list))
		clear_bit(MLX5E_SQ_STATE_PENDING_TLS_RX_RESYNC, &sq->state);
	spin_unlock(&ktls_resync->lock);

	spin_lock(&c->async_icosq_lock);
	for (j = 0; j < i; j++) {
		struct mlx5_wqe_ctrl_seg *cseg;

		priv_rx = list_first_entry(&local_list,
					   struct mlx5e_ktls_offload_context_rx,
					   list);
		spin_lock(&priv_rx->lock);
		cseg = post_static_params(sq, priv_rx);
		if (IS_ERR(cseg)) {
			spin_unlock(&priv_rx->lock);
			break;
		}
		list_del_init(&priv_rx->list);
		spin_unlock(&priv_rx->lock);
		db_cseg = cseg;
	}
	if (db_cseg)
		mlx5e_notify_hw(&sq->wq, sq->pc, sq->uar_map, db_cseg);
	spin_unlock(&c->async_icosq_lock);

	priv_rx->rq_stats->tls_resync_res_ok += j;

	if (!list_empty(&local_list)) {
		/* This happens only if ICOSQ is full.
		 * There is no need to mark busy or explicitly ask for a NAPI cycle,
		 * it will be triggered by the outstanding ICOSQ completions.
		 */
		spin_lock(&ktls_resync->lock);
		list_splice(&local_list, &ktls_resync->list);
		set_bit(MLX5E_SQ_STATE_PENDING_TLS_RX_RESYNC, &sq->state);
		spin_unlock(&ktls_resync->lock);
		priv_rx->rq_stats->tls_resync_res_retry++;
	}

	return i == budget;
}<|MERGE_RESOLUTION|>--- conflicted
+++ resolved
@@ -100,28 +100,6 @@
 	return resp_list;
 }
 
-<<<<<<< HEAD
-static int mlx5e_ktls_create_tir(struct mlx5_core_dev *mdev, struct mlx5e_tir *tir, u32 rqtn)
-{
-	struct mlx5e_tir_builder *builder;
-	int err;
-
-	builder = mlx5e_tir_builder_alloc(false);
-	if (!builder)
-		return -ENOMEM;
-
-	mlx5e_tir_builder_build_rqt(builder, mdev->mlx5e_res.hw_objs.td.tdn, rqtn, false);
-	mlx5e_tir_builder_build_direct(builder);
-	mlx5e_tir_builder_build_tls(builder);
-	err = mlx5e_tir_init(tir, builder, mdev, false);
-
-	mlx5e_tir_builder_free(builder);
-
-	return err;
-}
-
-=======
->>>>>>> df0cc57e
 static void accel_rule_handle_work(struct work_struct *work)
 {
 	struct mlx5e_ktls_offload_context_rx *priv_rx;
@@ -637,13 +615,7 @@
 	priv_rx->sw_stats = &priv->tls->sw_stats;
 	mlx5e_set_ktls_rx_priv_ctx(tls_ctx, priv_rx);
 
-<<<<<<< HEAD
-	rqtn = mlx5e_rx_res_get_rqtn_direct(priv->rx_res, rxq);
-
-	err = mlx5e_ktls_create_tir(mdev, &priv_rx->tir, rqtn);
-=======
 	err = mlx5e_rx_res_tls_tir_create(priv->rx_res, rxq, &priv_rx->tir);
->>>>>>> df0cc57e
 	if (err)
 		goto err_create_tir;
 
