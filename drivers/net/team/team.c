--- conflicted
+++ resolved
@@ -967,12 +967,8 @@
 #endif
 
 static void __team_port_change_port_added(struct team_port *port, bool linkup);
-<<<<<<< HEAD
-
 static int team_dev_type_check_change(struct net_device *dev,
 				      struct net_device *port_dev);
-=======
->>>>>>> 6672d90f
 
 static int team_port_add(struct team *team, struct net_device *port_dev)
 {
@@ -2550,23 +2546,6 @@
 	__team_port_change_send(port, false);
 }
 
-static void __team_port_change_check(struct team_port *port, bool linkup)
-{
-	if (port->state.linkup != linkup)
-		__team_port_change_send(port, linkup);
-}
-
-static void __team_port_change_port_added(struct team_port *port, bool linkup)
-{
-	__team_port_change_send(port, linkup);
-}
-
-static void __team_port_change_port_removed(struct team_port *port)
-{
-	port->removed = true;
-	__team_port_change_send(port, false);
-}
-
 static void team_port_change_check(struct team_port *port, bool linkup)
 {
 	struct team *team = port->team;
