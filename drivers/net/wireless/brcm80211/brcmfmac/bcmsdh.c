--- conflicted
+++ resolved
@@ -610,11 +610,7 @@
 		      uint flags, u8 *buf, uint nbytes)
 {
 	struct sk_buff *mypkt;
-<<<<<<< HEAD
-	struct sk_buff_head pktq;
-=======
 	uint width;
->>>>>>> d8ec26d7
 	int err;
 
 	mypkt = brcmu_pkt_buf_get_skb(nbytes);
@@ -625,19 +621,12 @@
 	}
 
 	memcpy(mypkt->data, buf, nbytes);
-<<<<<<< HEAD
-	__skb_queue_head_init(&pktq);
-	__skb_queue_tail(&pktq, mypkt);
-	err = brcmf_sdcard_send_pkt(sdiodev, addr, fn, flags, &pktq);
-	__skb_dequeue_tail(&pktq);
-=======
 
 	width = (flags & SDIO_REQ_4BYTE) ? 4 : 2;
 	err = brcmf_sdio_addrprep(sdiodev, width, &addr);
 
 	if (!err)
 		err = brcmf_sdio_buffrw(sdiodev, fn, true, addr, mypkt);
->>>>>>> d8ec26d7
 
 	brcmu_pkt_buf_free_skb(mypkt);
 	return err;
@@ -650,11 +639,7 @@
 {
 	struct sk_buff *skb;
 	uint width;
-<<<<<<< HEAD
-	int err = 0;
-=======
 	int err;
->>>>>>> d8ec26d7
 
 	brcmf_dbg(SDIO, "fun = %d, addr = 0x%x, size = %d\n",
 		  fn, addr, pktq->qlen);
@@ -664,9 +649,6 @@
 	if (err)
 		return err;
 
-<<<<<<< HEAD
-	err = brcmf_sdio_buffrw(sdiodev, fn, true, addr, pktq);
-=======
 	if (pktq->qlen == 1 || !sdiodev->sg_support)
 		skb_queue_walk(pktq, skb) {
 			err = brcmf_sdio_buffrw(sdiodev, fn, true, addr, skb);
@@ -675,7 +657,6 @@
 		}
 	else
 		err = brcmf_sdio_sglist_rw(sdiodev, fn, true, addr, pktq);
->>>>>>> d8ec26d7
 
 	return err;
 }
