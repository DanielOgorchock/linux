/**
 * Copyright (c) 2014 Redpine Signals Inc.
 *
 * Permission to use, copy, modify, and/or distribute this software for any
 * purpose with or without fee is hereby granted, provided that the above
 * copyright notice and this permission notice appear in all copies.
 *
 * THE SOFTWARE IS PROVIDED "AS IS" AND THE AUTHOR DISCLAIMS ALL WARRANTIES
 * WITH REGARD TO THIS SOFTWARE INCLUDING ALL IMPLIED WARRANTIES OF
 * MERCHANTABILITY AND FITNESS. IN NO EVENT SHALL THE AUTHOR BE LIABLE FOR
 * ANY SPECIAL, DIRECT, INDIRECT, OR CONSEQUENTIAL DAMAGES OR ANY DAMAGES
 * WHATSOEVER RESULTING FROM LOSS OF USE, DATA OR PROFITS, WHETHER IN AN
 * ACTION OF CONTRACT, NEGLIGENCE OR OTHER TORTIOUS ACTION, ARISING OUT OF
 * OR IN CONNECTION WITH THE USE OR PERFORMANCE OF THIS SOFTWARE.
 */

#include <linux/firmware.h>
#include "rsi_mgmt.h"
#include "rsi_hal.h"
#include "rsi_sdio.h"
#include "rsi_common.h"

/* FLASH Firmware */
static struct ta_metadata metadata_flash_content[] = {
	{"flash_content", 0x00010000},
	{"rsi/rs9113_wlan_qspi.rps", 0x00010000},
};

<<<<<<< HEAD
/*This function prepares descriptor for given management packet*/
=======
int rsi_send_pkt_to_bus(struct rsi_common *common, struct sk_buff *skb)
{
	struct rsi_hw *adapter = common->priv;
	int status;

	status = adapter->host_intf_ops->write_pkt(common->priv,
						   skb->data, skb->len);
	return status;
}
>>>>>>> 5307eca1

static int rsi_prepare_mgmt_desc(struct rsi_common *common, struct sk_buff *skb)
{
	struct rsi_hw *adapter = common->priv;
	struct ieee80211_hdr *wh = NULL;
	struct ieee80211_tx_info *info;
	struct ieee80211_conf *conf = &adapter->hw->conf;
<<<<<<< HEAD
	struct ieee80211_vif *vif = NULL;
=======
	struct ieee80211_vif *vif = adapter->vifs[0];
>>>>>>> 5307eca1
	struct rsi_mgmt_desc *mgmt_desc;
	struct skb_info *tx_params;
	struct ieee80211_bss_conf *bss = NULL;
	struct xtended_desc *xtend_desc = NULL;
	u8 header_size;
	u32 dword_align_bytes = 0;

<<<<<<< HEAD
=======
	if (skb->len > MAX_MGMT_PKT_SIZE) {
		rsi_dbg(INFO_ZONE, "%s: Dropping mgmt pkt > 512\n", __func__);
		return -EINVAL;
	}

>>>>>>> 5307eca1
	info = IEEE80211_SKB_CB(skb);
	tx_params = (struct skb_info *)info->driver_data;

	/* Update header size */
	header_size = FRAME_DESC_SZ + sizeof(struct xtended_desc);
	if (header_size > skb_headroom(skb)) {
		rsi_dbg(ERR_ZONE,
			"%s: Failed to add extended descriptor\n",
			__func__);
		return -ENOSPC;
	}
	skb_push(skb, header_size);
	dword_align_bytes = ((unsigned long)skb->data & 0x3f);
	if (dword_align_bytes > skb_headroom(skb)) {
		rsi_dbg(ERR_ZONE,
			"%s: Failed to add dword align\n", __func__);
		return -ENOSPC;
	}
	skb_push(skb, dword_align_bytes);
	header_size += dword_align_bytes;

	tx_params->internal_hdr_size = header_size;
	memset(&skb->data[0], 0, header_size);
	bss = &info->control.vif->bss_conf;
	wh = (struct ieee80211_hdr *)&skb->data[header_size];
<<<<<<< HEAD
	vif = adapter->vifs[0];
=======
>>>>>>> 5307eca1

	mgmt_desc = (struct rsi_mgmt_desc *)skb->data;
	xtend_desc = (struct xtended_desc *)&skb->data[FRAME_DESC_SZ];

<<<<<<< HEAD
	if (skb->len > MAX_MGMT_PKT_SIZE) {
		rsi_dbg(INFO_ZONE, "%s: Dropping mgmt pkt > 512\n", __func__);
		return -EINVAL;
	}
=======
>>>>>>> 5307eca1
	rsi_set_len_qno(&mgmt_desc->len_qno, (skb->len - FRAME_DESC_SZ),
			RSI_WIFI_MGMT_Q);
	mgmt_desc->frame_type = TX_DOT11_MGMT;
	mgmt_desc->header_len = MIN_802_11_HDR_LEN;
	mgmt_desc->xtend_desc_size = header_size - FRAME_DESC_SZ;
	mgmt_desc->frame_info |= cpu_to_le16(RATE_INFO_ENABLE);
	if (is_broadcast_ether_addr(wh->addr1))
		mgmt_desc->frame_info |= cpu_to_le16(RSI_BROADCAST_PKT);

	mgmt_desc->seq_ctrl =
		cpu_to_le16(IEEE80211_SEQ_TO_SN(le16_to_cpu(wh->seq_ctrl)));
	if (common->band == NL80211_BAND_2GHZ)
		mgmt_desc->rate_info = RSI_RATE_1;
	else
		mgmt_desc->rate_info = RSI_RATE_6;

	if (conf_is_ht40(conf))
		mgmt_desc->bbp_info = cpu_to_le16(FULL40M_ENABLE);

	if (ieee80211_is_probe_req(wh->frame_control)) {
		if (!bss->assoc) {
			rsi_dbg(INFO_ZONE,
				"%s: blocking mgmt queue\n", __func__);
			mgmt_desc->misc_flags = RSI_DESC_REQUIRE_CFM_TO_HOST;
			xtend_desc->confirm_frame_type = PROBEREQ_CONFIRM;
			common->mgmt_q_block = true;
			rsi_dbg(INFO_ZONE, "Mgmt queue blocked\n");
		}
	}

<<<<<<< HEAD
=======
	if (ieee80211_is_probe_resp(wh->frame_control)) {
		mgmt_desc->misc_flags |= (RSI_ADD_DELTA_TSF_VAP_ID |
					  RSI_FETCH_RETRY_CNT_FRM_HST);
#define PROBE_RESP_RETRY_CNT	3
		xtend_desc->retry_cnt = PROBE_RESP_RETRY_CNT;
	}

	if ((vif->type == NL80211_IFTYPE_AP) &&
	    (ieee80211_is_action(wh->frame_control))) {
		struct rsi_sta *rsta = rsi_find_sta(common, wh->addr1);

		if (rsta)
			mgmt_desc->sta_id = tx_params->sta_id;
		else
			return -EINVAL;
	}
>>>>>>> 5307eca1
	return 0;
}

/* This function prepares descriptor for given data packet */
static int rsi_prepare_data_desc(struct rsi_common *common, struct sk_buff *skb)
{
<<<<<<< HEAD
=======
	struct rsi_hw *adapter = common->priv;
	struct ieee80211_vif *vif;
>>>>>>> 5307eca1
	struct ieee80211_hdr *wh = NULL;
	struct ieee80211_tx_info *info;
	struct skb_info *tx_params;
	struct ieee80211_bss_conf *bss;
	struct rsi_data_desc *data_desc;
	struct xtended_desc *xtend_desc;
	u8 ieee80211_size = MIN_802_11_HDR_LEN;
	u8 header_size;
	u8 vap_id = 0;
	u8 dword_align_bytes;
	u16 seq_num;

	info = IEEE80211_SKB_CB(skb);
	bss = &info->control.vif->bss_conf;
	tx_params = (struct skb_info *)info->driver_data;

	header_size = FRAME_DESC_SZ + sizeof(struct xtended_desc);
	if (header_size > skb_headroom(skb)) {
		rsi_dbg(ERR_ZONE, "%s: Unable to send pkt\n", __func__);
		return -ENOSPC;
	}
	skb_push(skb, header_size);
	dword_align_bytes = ((unsigned long)skb->data & 0x3f);
	if (header_size > skb_headroom(skb)) {
		rsi_dbg(ERR_ZONE, "%s: Not enough headroom\n", __func__);
		return -ENOSPC;
	}
	skb_push(skb, dword_align_bytes);
	header_size += dword_align_bytes;

	tx_params->internal_hdr_size = header_size;
	data_desc = (struct rsi_data_desc *)skb->data;
	memset(data_desc, 0, header_size);
<<<<<<< HEAD

	xtend_desc = (struct xtended_desc *)&skb->data[FRAME_DESC_SZ];
	wh = (struct ieee80211_hdr *)&skb->data[header_size];
	seq_num = (le16_to_cpu(wh->seq_ctrl) >> 4);

	data_desc->xtend_desc_size = header_size - FRAME_DESC_SZ;

=======

	xtend_desc = (struct xtended_desc *)&skb->data[FRAME_DESC_SZ];
	wh = (struct ieee80211_hdr *)&skb->data[header_size];
	seq_num = IEEE80211_SEQ_TO_SN(le16_to_cpu(wh->seq_ctrl));
	vif = adapter->vifs[0];

	data_desc->xtend_desc_size = header_size - FRAME_DESC_SZ;

>>>>>>> 5307eca1
	if (ieee80211_is_data_qos(wh->frame_control)) {
		ieee80211_size += 2;
		data_desc->mac_flags |= cpu_to_le16(RSI_QOS_ENABLE);
	}

	if ((vif->type == NL80211_IFTYPE_STATION) &&
	    (adapter->ps_state == PS_ENABLED))
		wh->frame_control |= cpu_to_le16(RSI_SET_PS_ENABLE);

	if ((!(info->flags & IEEE80211_TX_INTFL_DONT_ENCRYPT)) &&
	    (common->secinfo.security_enable)) {
		if (rsi_is_cipher_wep(common))
			ieee80211_size += 4;
		else
			ieee80211_size += 8;
		data_desc->mac_flags |= cpu_to_le16(RSI_ENCRYPT_PKT);
	}
	rsi_set_len_qno(&data_desc->len_qno, (skb->len - FRAME_DESC_SZ),
			RSI_WIFI_DATA_Q);
	data_desc->header_len = ieee80211_size;

	if (common->min_rate != RSI_RATE_AUTO) {
		/* Send fixed rate */
		data_desc->frame_info = cpu_to_le16(RATE_INFO_ENABLE);
		data_desc->rate_info = cpu_to_le16(common->min_rate);

		if (conf_is_ht40(&common->priv->hw->conf))
			data_desc->bbp_info = cpu_to_le16(FULL40M_ENABLE);

<<<<<<< HEAD
		if (common->vif_info[0].sgi) {
			if (common->min_rate & 0x100) /* Only MCS rates */
				data_desc->rate_info |=
					cpu_to_le16(ENABLE_SHORTGI_RATE);
=======
		if ((common->vif_info[0].sgi) && (common->min_rate & 0x100)) {
		       /* Only MCS rates */
			data_desc->rate_info |=
				cpu_to_le16(ENABLE_SHORTGI_RATE);
>>>>>>> 5307eca1
		}
	}

	if (skb->protocol == cpu_to_be16(ETH_P_PAE)) {
		rsi_dbg(INFO_ZONE, "*** Tx EAPOL ***\n");

		data_desc->frame_info = cpu_to_le16(RATE_INFO_ENABLE);
		if (common->band == NL80211_BAND_5GHZ)
			data_desc->rate_info = cpu_to_le16(RSI_RATE_6);
		else
			data_desc->rate_info = cpu_to_le16(RSI_RATE_1);
		data_desc->mac_flags |= cpu_to_le16(RSI_REKEY_PURPOSE);
		data_desc->misc_flags |= RSI_FETCH_RETRY_CNT_FRM_HST;
#define EAPOL_RETRY_CNT 15
		xtend_desc->retry_cnt = EAPOL_RETRY_CNT;
	}

	data_desc->mac_flags = cpu_to_le16(seq_num & 0xfff);
	data_desc->qid_tid = ((skb->priority & 0xf) |
			      ((tx_params->tid & 0xf) << 4));
	data_desc->sta_id = tx_params->sta_id;

	if ((is_broadcast_ether_addr(wh->addr1)) ||
	    (is_multicast_ether_addr(wh->addr1))) {
		data_desc->frame_info = cpu_to_le16(RATE_INFO_ENABLE);
		data_desc->frame_info |= cpu_to_le16(RSI_BROADCAST_PKT);
		data_desc->sta_id = vap_id;

		if (vif->type == NL80211_IFTYPE_AP) {
			if (common->band == NL80211_BAND_5GHZ)
				data_desc->rate_info = cpu_to_le16(RSI_RATE_6);
			else
				data_desc->rate_info = cpu_to_le16(RSI_RATE_1);
		}
	}
	if ((vif->type == NL80211_IFTYPE_AP) &&
	    (ieee80211_has_moredata(wh->frame_control)))
		data_desc->frame_info |= cpu_to_le16(MORE_DATA_PRESENT);

	return 0;
}

/* This function sends received data packet from driver to device */
int rsi_send_data_pkt(struct rsi_common *common, struct sk_buff *skb)
{
	struct rsi_hw *adapter = common->priv;
	struct ieee80211_vif *vif = adapter->vifs[0];
	struct ieee80211_tx_info *info;
	struct ieee80211_bss_conf *bss;
	int status = -EINVAL;

	if (!skb)
		return 0;
	if (common->iface_down)
		goto err;

<<<<<<< HEAD
	if (skb->protocol == cpu_to_be16(ETH_P_PAE)) {
		rsi_dbg(INFO_ZONE, "*** Tx EAPOL ***\n");

		data_desc->frame_info = cpu_to_le16(RATE_INFO_ENABLE);
		if (common->band == NL80211_BAND_5GHZ)
			data_desc->rate_info = cpu_to_le16(RSI_RATE_6);
		else
			data_desc->rate_info = cpu_to_le16(RSI_RATE_1);
		data_desc->mac_flags |= cpu_to_le16(RSI_REKEY_PURPOSE);
		data_desc->misc_flags |= RSI_FETCH_RETRY_CNT_FRM_HST;
#define EAPOL_RETRY_CNT 15
		xtend_desc->retry_cnt = EAPOL_RETRY_CNT;
	}

	data_desc->mac_flags = cpu_to_le16(seq_num & 0xfff);
	data_desc->qid_tid = ((skb->priority & 0xf) |
			      ((tx_params->tid & 0xf) << 4));
	data_desc->sta_id = tx_params->sta_id;

	if ((is_broadcast_ether_addr(wh->addr1)) ||
	    (is_multicast_ether_addr(wh->addr1))) {
		data_desc->frame_info = cpu_to_le16(RATE_INFO_ENABLE);
		data_desc->frame_info |= cpu_to_le16(RSI_BROADCAST_PKT);
		data_desc->sta_id = vap_id;
	}

	return 0;
}

/* This function sends received data packet from driver to device */
int rsi_send_data_pkt(struct rsi_common *common, struct sk_buff *skb)
{
	struct rsi_hw *adapter = common->priv;
	struct ieee80211_tx_info *info;
	struct ieee80211_bss_conf *bss;
	int status = -EIO;

	info = IEEE80211_SKB_CB(skb);
	bss = &info->control.vif->bss_conf;

	if (!bss->assoc) {
		status = -EINVAL;
		goto err;
	}
=======
	info = IEEE80211_SKB_CB(skb);
	if (!info->control.vif)
		goto err;
	bss = &info->control.vif->bss_conf;

	if ((vif->type == NL80211_IFTYPE_STATION) && (!bss->assoc))
		goto err;
>>>>>>> 5307eca1

	status = rsi_prepare_data_desc(common, skb);
	if (status)
		goto err;

	status = adapter->host_intf_ops->write_pkt(common->priv, skb->data,
						   skb->len);
	if (status)
		rsi_dbg(ERR_ZONE, "%s: Failed to write pkt\n", __func__);

err:
	++common->tx_stats.total_tx_pkt_freed[skb->priority];
	rsi_indicate_tx_status(adapter, skb, status);
	return status;
}

/**
 * rsi_send_mgmt_pkt() - This functions sends the received management packet
 *			 from driver to device.
 * @common: Pointer to the driver private structure.
 * @skb: Pointer to the socket buffer structure.
 *
 * Return: status: 0 on success, -1 on failure.
 */
int rsi_send_mgmt_pkt(struct rsi_common *common,
		      struct sk_buff *skb)
{
	struct rsi_hw *adapter = common->priv;
	struct ieee80211_tx_info *info;
	struct skb_info *tx_params;
	int status = -E2BIG;
	u8 extnd_size;

	info = IEEE80211_SKB_CB(skb);
	tx_params = (struct skb_info *)info->driver_data;
	extnd_size = ((uintptr_t)skb->data & 0x3);

	if (tx_params->flags & INTERNAL_MGMT_PKT) {
		skb->data[1] |= BIT(7); /* Immediate Wakeup bit*/
		if ((extnd_size) > skb_headroom(skb)) {
			rsi_dbg(ERR_ZONE, "%s: Unable to send pkt\n", __func__);
			dev_kfree_skb(skb);
			return -ENOSPC;
		}
		skb_push(skb, extnd_size);
		skb->data[extnd_size + 4] = extnd_size;
		status = adapter->host_intf_ops->write_pkt(common->priv,
							   (u8 *)skb->data,
							   skb->len);
		if (status) {
			rsi_dbg(ERR_ZONE,
				"%s: Failed to write the packet\n", __func__);
		}
		dev_kfree_skb(skb);
		return status;
	}

	if (FRAME_DESC_SZ > skb_headroom(skb))
		goto err;

	rsi_prepare_mgmt_desc(common, skb);
	status = adapter->host_intf_ops->write_pkt(common->priv,
						   (u8 *)skb->data, skb->len);
	if (status)
		rsi_dbg(ERR_ZONE, "%s: Failed to write the packet\n", __func__);

err:
	rsi_indicate_tx_status(common->priv, skb, status);
	return status;
<<<<<<< HEAD
=======
}

int rsi_prepare_beacon(struct rsi_common *common, struct sk_buff *skb)
{
	struct rsi_hw *adapter = (struct rsi_hw *)common->priv;
	struct rsi_data_desc *bcn_frm;
	struct ieee80211_hw *hw = common->priv->hw;
	struct ieee80211_conf *conf = &hw->conf;
	struct sk_buff *mac_bcn;
	u8 vap_id = 0;
	u16 tim_offset;

	mac_bcn = ieee80211_beacon_get_tim(adapter->hw,
					   adapter->vifs[adapter->sc_nvifs - 1],
					   &tim_offset, NULL);
	if (!mac_bcn) {
		rsi_dbg(ERR_ZONE, "Failed to get beacon from mac80211\n");
		return -EINVAL;
	}

	common->beacon_cnt++;
	bcn_frm = (struct rsi_data_desc *)skb->data;
	rsi_set_len_qno(&bcn_frm->len_qno, mac_bcn->len, RSI_WIFI_DATA_Q);
	bcn_frm->header_len = MIN_802_11_HDR_LEN;
	bcn_frm->frame_info = cpu_to_le16(RSI_DATA_DESC_MAC_BBP_INFO |
					  RSI_DATA_DESC_NO_ACK_IND |
					  RSI_DATA_DESC_BEACON_FRAME |
					  RSI_DATA_DESC_INSERT_TSF |
					  RSI_DATA_DESC_INSERT_SEQ_NO |
					  RATE_INFO_ENABLE);
	bcn_frm->rate_info = cpu_to_le16(vap_id << 14);
	bcn_frm->qid_tid = BEACON_HW_Q;

	if (conf_is_ht40_plus(conf)) {
		bcn_frm->bbp_info = cpu_to_le16(LOWER_20_ENABLE);
		bcn_frm->bbp_info |= cpu_to_le16(LOWER_20_ENABLE >> 12);
	} else if (conf_is_ht40_minus(conf)) {
		bcn_frm->bbp_info = cpu_to_le16(UPPER_20_ENABLE);
		bcn_frm->bbp_info |= cpu_to_le16(UPPER_20_ENABLE >> 12);
	}

	if (common->band == NL80211_BAND_2GHZ)
		bcn_frm->bbp_info |= cpu_to_le16(RSI_RATE_1);
	else
		bcn_frm->bbp_info |= cpu_to_le16(RSI_RATE_6);

	if (mac_bcn->data[tim_offset + 2] == 0)
		bcn_frm->frame_info |= cpu_to_le16(RSI_DATA_DESC_DTIM_BEACON);

	memcpy(&skb->data[FRAME_DESC_SZ], mac_bcn->data, mac_bcn->len);
	skb_put(skb, mac_bcn->len + FRAME_DESC_SZ);

	dev_kfree_skb(mac_bcn);

	return 0;
>>>>>>> 5307eca1
}

static void bl_cmd_timeout(unsigned long priv)
{
	struct rsi_hw *adapter = (struct rsi_hw *)priv;

	adapter->blcmd_timer_expired = true;
	del_timer(&adapter->bl_cmd_timer);
}

static int bl_start_cmd_timer(struct rsi_hw *adapter, u32 timeout)
{
	init_timer(&adapter->bl_cmd_timer);
	adapter->bl_cmd_timer.data = (unsigned long)adapter;
	adapter->bl_cmd_timer.function = (void *)&bl_cmd_timeout;
	adapter->bl_cmd_timer.expires = (msecs_to_jiffies(timeout) + jiffies);

	adapter->blcmd_timer_expired = false;
	add_timer(&adapter->bl_cmd_timer);

	return 0;
}

static int bl_stop_cmd_timer(struct rsi_hw *adapter)
{
	adapter->blcmd_timer_expired = false;
	if (timer_pending(&adapter->bl_cmd_timer))
		del_timer(&adapter->bl_cmd_timer);

	return 0;
}

static int bl_write_cmd(struct rsi_hw *adapter, u8 cmd, u8 exp_resp,
			u16 *cmd_resp)
{
	struct rsi_host_intf_ops *hif_ops = adapter->host_intf_ops;
	u32 regin_val = 0, regout_val = 0;
	u32 regin_input = 0;
	u8 output = 0;
	int status;

	regin_input = (REGIN_INPUT | adapter->priv->coex_mode);

	while (!adapter->blcmd_timer_expired) {
		regin_val = 0;
		status = hif_ops->master_reg_read(adapter, SWBL_REGIN,
						  &regin_val, 2);
		if (status < 0) {
			rsi_dbg(ERR_ZONE,
				"%s: Command %0x REGIN reading failed..\n",
				__func__, cmd);
			return status;
		}
		mdelay(1);
		if ((regin_val >> 12) != REGIN_VALID)
			break;
	}
	if (adapter->blcmd_timer_expired) {
		rsi_dbg(ERR_ZONE,
			"%s: Command %0x REGIN reading timed out..\n",
			__func__, cmd);
		return -ETIMEDOUT;
	}

	rsi_dbg(INFO_ZONE,
		"Issuing write to Regin val:%0x sending cmd:%0x\n",
		regin_val, (cmd | regin_input << 8));
	status = hif_ops->master_reg_write(adapter, SWBL_REGIN,
					   (cmd | regin_input << 8), 2);
	if (status < 0)
		return status;
	mdelay(1);

	if (cmd == LOAD_HOSTED_FW || cmd == JUMP_TO_ZERO_PC) {
		/* JUMP_TO_ZERO_PC doesn't expect
		 * any response. So return from here
		 */
		return 0;
	}

	while (!adapter->blcmd_timer_expired) {
		regout_val = 0;
		status = hif_ops->master_reg_read(adapter, SWBL_REGOUT,
					     &regout_val, 2);
		if (status < 0) {
			rsi_dbg(ERR_ZONE,
				"%s: Command %0x REGOUT reading failed..\n",
				__func__, cmd);
			return status;
		}
		mdelay(1);
		if ((regout_val >> 8) == REGOUT_VALID)
			break;
	}
	if (adapter->blcmd_timer_expired) {
		rsi_dbg(ERR_ZONE,
			"%s: Command %0x REGOUT reading timed out..\n",
			__func__, cmd);
		return status;
	}

	*cmd_resp = ((u16 *)&regout_val)[0] & 0xffff;

	output = ((u8 *)&regout_val)[0] & 0xff;

	status = hif_ops->master_reg_write(adapter, SWBL_REGOUT,
					   (cmd | REGOUT_INVALID << 8), 2);
	if (status < 0) {
		rsi_dbg(ERR_ZONE,
			"%s: Command %0x REGOUT writing failed..\n",
			__func__, cmd);
		return status;
	}
	mdelay(1);

	if (output != exp_resp) {
		rsi_dbg(ERR_ZONE,
			"%s: Recvd resp %x for cmd %0x\n",
			__func__, output, cmd);
		return -EINVAL;
	}
	rsi_dbg(INFO_ZONE,
		"%s: Recvd Expected resp %x for cmd %0x\n",
		__func__, output, cmd);

	return 0;
}

static int bl_cmd(struct rsi_hw *adapter, u8 cmd, u8 exp_resp, char *str)
{
	u16 regout_val = 0;
	u32 timeout;
	int status;

	if ((cmd == EOF_REACHED) || (cmd == PING_VALID) || (cmd == PONG_VALID))
		timeout = BL_BURN_TIMEOUT;
	else
		timeout = BL_CMD_TIMEOUT;

	bl_start_cmd_timer(adapter, timeout);
	status = bl_write_cmd(adapter, cmd, exp_resp, &regout_val);
	if (status < 0) {
		rsi_dbg(ERR_ZONE,
			"%s: Command %s (%0x) writing failed..\n",
			__func__, str, cmd);
		return status;
	}
	bl_stop_cmd_timer(adapter);
	return 0;
}

#define CHECK_SUM_OFFSET 20
#define LEN_OFFSET 8
#define ADDR_OFFSET 16
static int bl_write_header(struct rsi_hw *adapter, u8 *flash_content,
			   u32 content_size)
{
	struct rsi_host_intf_ops *hif_ops = adapter->host_intf_ops;
	struct bl_header bl_hdr;
	u32 write_addr, write_len;
	int status;

	bl_hdr.flags = 0;
	bl_hdr.image_no = cpu_to_le32(adapter->priv->coex_mode);
	bl_hdr.check_sum = cpu_to_le32(
				*(u32 *)&flash_content[CHECK_SUM_OFFSET]);
	bl_hdr.flash_start_address = cpu_to_le32(
					*(u32 *)&flash_content[ADDR_OFFSET]);
	bl_hdr.flash_len = cpu_to_le32(*(u32 *)&flash_content[LEN_OFFSET]);
	write_len = sizeof(struct bl_header);

	if (adapter->rsi_host_intf == RSI_HOST_INTF_USB) {
		write_addr = PING_BUFFER_ADDRESS;
		status = hif_ops->write_reg_multiple(adapter, write_addr,
						 (u8 *)&bl_hdr, write_len);
		if (status < 0) {
			rsi_dbg(ERR_ZONE,
				"%s: Failed to load Version/CRC structure\n",
				__func__);
			return status;
		}
	} else {
		write_addr = PING_BUFFER_ADDRESS >> 16;
		status = hif_ops->master_access_msword(adapter, write_addr);
		if (status < 0) {
			rsi_dbg(ERR_ZONE,
				"%s: Unable to set ms word to common reg\n",
				__func__);
			return status;
		}
		write_addr = RSI_SD_REQUEST_MASTER |
			     (PING_BUFFER_ADDRESS & 0xFFFF);
		status = hif_ops->write_reg_multiple(adapter, write_addr,
						 (u8 *)&bl_hdr, write_len);
		if (status < 0) {
			rsi_dbg(ERR_ZONE,
				"%s: Failed to load Version/CRC structure\n",
				__func__);
			return status;
		}
	}
	return 0;
}

static u32 read_flash_capacity(struct rsi_hw *adapter)
{
	u32 flash_sz = 0;

	if ((adapter->host_intf_ops->master_reg_read(adapter, FLASH_SIZE_ADDR,
						     &flash_sz, 2)) < 0) {
		rsi_dbg(ERR_ZONE,
			"%s: Flash size reading failed..\n",
			__func__);
		return 0;
	}
	rsi_dbg(INIT_ZONE, "Flash capacity: %d KiloBytes\n", flash_sz);

	return (flash_sz * 1024); /* Return size in kbytes */
}

static int ping_pong_write(struct rsi_hw *adapter, u8 cmd, u8 *addr, u32 size)
{
	struct rsi_host_intf_ops *hif_ops = adapter->host_intf_ops;
	u32 block_size = adapter->block_size;
	u32 cmd_addr;
	u16 cmd_resp, cmd_req;
	u8 *str;
	int status;

	if (cmd == PING_WRITE) {
		cmd_addr = PING_BUFFER_ADDRESS;
		cmd_resp = PONG_AVAIL;
		cmd_req = PING_VALID;
		str = "PING_VALID";
	} else {
		cmd_addr = PONG_BUFFER_ADDRESS;
		cmd_resp = PING_AVAIL;
		cmd_req = PONG_VALID;
		str = "PONG_VALID";
	}

	status = hif_ops->load_data_master_write(adapter, cmd_addr, size,
					    block_size, addr);
	if (status) {
		rsi_dbg(ERR_ZONE, "%s: Unable to write blk at addr %0x\n",
			__func__, *addr);
		return status;
	}

	status = bl_cmd(adapter, cmd_req, cmd_resp, str);
	if (status) {
		bl_stop_cmd_timer(adapter);
		return status;
	}
	return 0;
}

static int auto_fw_upgrade(struct rsi_hw *adapter, u8 *flash_content,
			   u32 content_size)
{
	u8 cmd, *temp_flash_content;
	u32 temp_content_size, num_flash, index;
	u32 flash_start_address;
	int status;

	temp_flash_content = flash_content;

	if (content_size > MAX_FLASH_FILE_SIZE) {
		rsi_dbg(ERR_ZONE,
			"%s: Flash Content size is more than 400K %u\n",
			__func__, MAX_FLASH_FILE_SIZE);
		return -EINVAL;
	}

	flash_start_address = *(u32 *)&flash_content[FLASH_START_ADDRESS];
	rsi_dbg(INFO_ZONE, "flash start address: %08x\n", flash_start_address);

	if (flash_start_address < FW_IMAGE_MIN_ADDRESS) {
		rsi_dbg(ERR_ZONE,
			"%s: Fw image Flash Start Address is less than 64K\n",
			__func__);
		return -EINVAL;
	}

	if (flash_start_address % FLASH_SECTOR_SIZE) {
		rsi_dbg(ERR_ZONE,
			"%s: Flash Start Address is not multiple of 4K\n",
			__func__);
		return -EINVAL;
	}

	if ((flash_start_address + content_size) > adapter->flash_capacity) {
		rsi_dbg(ERR_ZONE,
			"%s: Flash Content will cross max flash size\n",
			__func__);
		return -EINVAL;
	}

	temp_content_size  = content_size;
	num_flash = content_size / FLASH_WRITE_CHUNK_SIZE;

	rsi_dbg(INFO_ZONE, "content_size: %d, num_flash: %d\n",
		content_size, num_flash);

	for (index = 0; index <= num_flash; index++) {
		rsi_dbg(INFO_ZONE, "flash index: %d\n", index);
		if (index != num_flash) {
			content_size = FLASH_WRITE_CHUNK_SIZE;
			rsi_dbg(INFO_ZONE, "QSPI content_size:%d\n",
				content_size);
		} else {
			content_size =
				temp_content_size % FLASH_WRITE_CHUNK_SIZE;
			rsi_dbg(INFO_ZONE,
				"Writing last sector content_size:%d\n",
				content_size);
			if (!content_size) {
				rsi_dbg(INFO_ZONE, "instruction size zero\n");
				break;
			}
		}

		if (index % 2)
			cmd = PING_WRITE;
		else
			cmd = PONG_WRITE;

		status = ping_pong_write(adapter, cmd, flash_content,
					 content_size);
		if (status) {
			rsi_dbg(ERR_ZONE, "%s: Unable to load %d block\n",
				__func__, index);
			return status;
		}

		rsi_dbg(INFO_ZONE,
			"%s: Successfully loaded %d instructions\n",
			__func__, index);
		flash_content += content_size;
	}

	status = bl_cmd(adapter, EOF_REACHED, FW_LOADING_SUCCESSFUL,
			"EOF_REACHED");
	if (status) {
		bl_stop_cmd_timer(adapter);
		return status;
	}
	rsi_dbg(INFO_ZONE, "FW loading is done and FW is running..\n");
	return 0;
}

static int rsi_load_firmware(struct rsi_hw *adapter)
{
	struct rsi_host_intf_ops *hif_ops = adapter->host_intf_ops;
	const struct firmware *fw_entry = NULL;
	u32 regout_val = 0, content_size;
	u16 tmp_regout_val = 0;
	u8 *flash_content = NULL;
	struct ta_metadata *metadata_p;
	int status;

	bl_start_cmd_timer(adapter, BL_CMD_TIMEOUT);

	while (!adapter->blcmd_timer_expired) {
		status = hif_ops->master_reg_read(adapter, SWBL_REGOUT,
					      &regout_val, 2);
		if (status < 0) {
			rsi_dbg(ERR_ZONE,
				"%s: REGOUT read failed\n", __func__);
			return status;
		}
		mdelay(1);
		if ((regout_val >> 8) == REGOUT_VALID)
			break;
	}
	if (adapter->blcmd_timer_expired) {
		rsi_dbg(ERR_ZONE, "%s: REGOUT read timedout\n", __func__);
		rsi_dbg(ERR_ZONE,
			"%s: Soft boot loader not present\n", __func__);
		return -ETIMEDOUT;
	}
	bl_stop_cmd_timer(adapter);

	rsi_dbg(INFO_ZONE, "Received Board Version Number: %x\n",
		(regout_val & 0xff));

	status = hif_ops->master_reg_write(adapter, SWBL_REGOUT,
					(REGOUT_INVALID | REGOUT_INVALID << 8),
					2);
	if (status < 0) {
		rsi_dbg(ERR_ZONE, "%s: REGOUT writing failed..\n", __func__);
		return status;
	}
	mdelay(1);

	status = bl_cmd(adapter, CONFIG_AUTO_READ_MODE, CMD_PASS,
			"AUTO_READ_CMD");
	if (status < 0)
		return status;

	adapter->flash_capacity = read_flash_capacity(adapter);
	if (adapter->flash_capacity <= 0) {
		rsi_dbg(ERR_ZONE,
			"%s: Unable to read flash size from EEPROM\n",
			__func__);
		return -EINVAL;
	}

	metadata_p = &metadata_flash_content[adapter->priv->coex_mode];

	rsi_dbg(INIT_ZONE, "%s: Loading file %s\n", __func__, metadata_p->name);
	adapter->fw_file_name = metadata_p->name;

	status = request_firmware(&fw_entry, metadata_p->name, adapter->device);
	if (status < 0) {
		rsi_dbg(ERR_ZONE, "%s: Failed to open file %s\n",
			__func__, metadata_p->name);
		return status;
	}
	flash_content = kmemdup(fw_entry->data, fw_entry->size, GFP_KERNEL);
	if (!flash_content) {
		rsi_dbg(ERR_ZONE, "%s: Failed to copy firmware\n", __func__);
		status = -EIO;
		goto fail;
	}
	content_size = fw_entry->size;
	rsi_dbg(INFO_ZONE, "FW Length = %d bytes\n", content_size);

	status = bl_write_header(adapter, flash_content, content_size);
	if (status) {
		rsi_dbg(ERR_ZONE,
			"%s: RPS Image header loading failed\n",
			__func__);
		goto fail;
	}

	bl_start_cmd_timer(adapter, BL_CMD_TIMEOUT);
	status = bl_write_cmd(adapter, CHECK_CRC, CMD_PASS, &tmp_regout_val);
	if (status) {
		bl_stop_cmd_timer(adapter);
		rsi_dbg(ERR_ZONE,
			"%s: CHECK_CRC Command writing failed..\n",
			__func__);
		if ((tmp_regout_val & 0xff) == CMD_FAIL) {
			rsi_dbg(ERR_ZONE,
				"CRC Fail.. Proceeding to Upgrade mode\n");
			goto fw_upgrade;
		}
	}
	bl_stop_cmd_timer(adapter);

	status = bl_cmd(adapter, POLLING_MODE, CMD_PASS, "POLLING_MODE");
	if (status)
		goto fail;

load_image_cmd:
	status = bl_cmd(adapter, LOAD_HOSTED_FW, LOADING_INITIATED,
			"LOAD_HOSTED_FW");
	if (status)
		goto fail;
	rsi_dbg(INFO_ZONE, "Load Image command passed..\n");
	goto success;

fw_upgrade:
	status = bl_cmd(adapter, BURN_HOSTED_FW, SEND_RPS_FILE, "FW_UPGRADE");
	if (status)
		goto fail;

	rsi_dbg(INFO_ZONE, "Burn Command Pass.. Upgrading the firmware\n");

	status = auto_fw_upgrade(adapter, flash_content, content_size);
	if (status == 0) {
		rsi_dbg(ERR_ZONE, "Firmware upgradation Done\n");
		goto load_image_cmd;
	}
	rsi_dbg(ERR_ZONE, "Firmware upgrade failed\n");

	status = bl_cmd(adapter, CONFIG_AUTO_READ_MODE, CMD_PASS,
			"AUTO_READ_MODE");
	if (status)
		goto fail;

success:
	rsi_dbg(ERR_ZONE, "***** Firmware Loading successful *****\n");
	kfree(flash_content);
	release_firmware(fw_entry);
	return 0;

fail:
	rsi_dbg(ERR_ZONE, "##### Firmware loading failed #####\n");
	kfree(flash_content);
	release_firmware(fw_entry);
	return status;
}

int rsi_hal_device_init(struct rsi_hw *adapter)
{
	struct rsi_common *common = adapter->priv;

	common->coex_mode = RSI_DEV_COEX_MODE_WIFI_ALONE;
	common->oper_mode = RSI_DEV_OPMODE_WIFI_ALONE;
	adapter->device_model = RSI_DEV_9113;

	switch (adapter->device_model) {
	case RSI_DEV_9113:
		if (rsi_load_firmware(adapter)) {
			rsi_dbg(ERR_ZONE,
				"%s: Failed to load TA instructions\n",
				__func__);
			return -EINVAL;
		}
		break;
	default:
		return -EINVAL;
	}
	common->fsm_state = FSM_CARD_NOT_READY;

	return 0;
}
EXPORT_SYMBOL_GPL(rsi_hal_device_init);
<|MERGE_RESOLUTION|>--- conflicted
+++ resolved
@@ -26,9 +26,6 @@
 	{"rsi/rs9113_wlan_qspi.rps", 0x00010000},
 };
 
-<<<<<<< HEAD
-/*This function prepares descriptor for given management packet*/
-=======
 int rsi_send_pkt_to_bus(struct rsi_common *common, struct sk_buff *skb)
 {
 	struct rsi_hw *adapter = common->priv;
@@ -38,7 +35,6 @@
 						   skb->data, skb->len);
 	return status;
 }
->>>>>>> 5307eca1
 
 static int rsi_prepare_mgmt_desc(struct rsi_common *common, struct sk_buff *skb)
 {
@@ -46,11 +42,7 @@
 	struct ieee80211_hdr *wh = NULL;
 	struct ieee80211_tx_info *info;
 	struct ieee80211_conf *conf = &adapter->hw->conf;
-<<<<<<< HEAD
-	struct ieee80211_vif *vif = NULL;
-=======
 	struct ieee80211_vif *vif = adapter->vifs[0];
->>>>>>> 5307eca1
 	struct rsi_mgmt_desc *mgmt_desc;
 	struct skb_info *tx_params;
 	struct ieee80211_bss_conf *bss = NULL;
@@ -58,14 +50,11 @@
 	u8 header_size;
 	u32 dword_align_bytes = 0;
 
-<<<<<<< HEAD
-=======
 	if (skb->len > MAX_MGMT_PKT_SIZE) {
 		rsi_dbg(INFO_ZONE, "%s: Dropping mgmt pkt > 512\n", __func__);
 		return -EINVAL;
 	}
 
->>>>>>> 5307eca1
 	info = IEEE80211_SKB_CB(skb);
 	tx_params = (struct skb_info *)info->driver_data;
 
@@ -91,21 +80,10 @@
 	memset(&skb->data[0], 0, header_size);
 	bss = &info->control.vif->bss_conf;
 	wh = (struct ieee80211_hdr *)&skb->data[header_size];
-<<<<<<< HEAD
-	vif = adapter->vifs[0];
-=======
->>>>>>> 5307eca1
 
 	mgmt_desc = (struct rsi_mgmt_desc *)skb->data;
 	xtend_desc = (struct xtended_desc *)&skb->data[FRAME_DESC_SZ];
 
-<<<<<<< HEAD
-	if (skb->len > MAX_MGMT_PKT_SIZE) {
-		rsi_dbg(INFO_ZONE, "%s: Dropping mgmt pkt > 512\n", __func__);
-		return -EINVAL;
-	}
-=======
->>>>>>> 5307eca1
 	rsi_set_len_qno(&mgmt_desc->len_qno, (skb->len - FRAME_DESC_SZ),
 			RSI_WIFI_MGMT_Q);
 	mgmt_desc->frame_type = TX_DOT11_MGMT;
@@ -136,8 +114,6 @@
 		}
 	}
 
-<<<<<<< HEAD
-=======
 	if (ieee80211_is_probe_resp(wh->frame_control)) {
 		mgmt_desc->misc_flags |= (RSI_ADD_DELTA_TSF_VAP_ID |
 					  RSI_FETCH_RETRY_CNT_FRM_HST);
@@ -154,18 +130,14 @@
 		else
 			return -EINVAL;
 	}
->>>>>>> 5307eca1
 	return 0;
 }
 
 /* This function prepares descriptor for given data packet */
 static int rsi_prepare_data_desc(struct rsi_common *common, struct sk_buff *skb)
 {
-<<<<<<< HEAD
-=======
 	struct rsi_hw *adapter = common->priv;
 	struct ieee80211_vif *vif;
->>>>>>> 5307eca1
 	struct ieee80211_hdr *wh = NULL;
 	struct ieee80211_tx_info *info;
 	struct skb_info *tx_params;
@@ -199,15 +171,6 @@
 	tx_params->internal_hdr_size = header_size;
 	data_desc = (struct rsi_data_desc *)skb->data;
 	memset(data_desc, 0, header_size);
-<<<<<<< HEAD
-
-	xtend_desc = (struct xtended_desc *)&skb->data[FRAME_DESC_SZ];
-	wh = (struct ieee80211_hdr *)&skb->data[header_size];
-	seq_num = (le16_to_cpu(wh->seq_ctrl) >> 4);
-
-	data_desc->xtend_desc_size = header_size - FRAME_DESC_SZ;
-
-=======
 
 	xtend_desc = (struct xtended_desc *)&skb->data[FRAME_DESC_SZ];
 	wh = (struct ieee80211_hdr *)&skb->data[header_size];
@@ -216,7 +179,6 @@
 
 	data_desc->xtend_desc_size = header_size - FRAME_DESC_SZ;
 
->>>>>>> 5307eca1
 	if (ieee80211_is_data_qos(wh->frame_control)) {
 		ieee80211_size += 2;
 		data_desc->mac_flags |= cpu_to_le16(RSI_QOS_ENABLE);
@@ -246,17 +208,10 @@
 		if (conf_is_ht40(&common->priv->hw->conf))
 			data_desc->bbp_info = cpu_to_le16(FULL40M_ENABLE);
 
-<<<<<<< HEAD
-		if (common->vif_info[0].sgi) {
-			if (common->min_rate & 0x100) /* Only MCS rates */
-				data_desc->rate_info |=
-					cpu_to_le16(ENABLE_SHORTGI_RATE);
-=======
 		if ((common->vif_info[0].sgi) && (common->min_rate & 0x100)) {
 		       /* Only MCS rates */
 			data_desc->rate_info |=
 				cpu_to_le16(ENABLE_SHORTGI_RATE);
->>>>>>> 5307eca1
 		}
 	}
 
@@ -313,52 +268,6 @@
 	if (common->iface_down)
 		goto err;
 
-<<<<<<< HEAD
-	if (skb->protocol == cpu_to_be16(ETH_P_PAE)) {
-		rsi_dbg(INFO_ZONE, "*** Tx EAPOL ***\n");
-
-		data_desc->frame_info = cpu_to_le16(RATE_INFO_ENABLE);
-		if (common->band == NL80211_BAND_5GHZ)
-			data_desc->rate_info = cpu_to_le16(RSI_RATE_6);
-		else
-			data_desc->rate_info = cpu_to_le16(RSI_RATE_1);
-		data_desc->mac_flags |= cpu_to_le16(RSI_REKEY_PURPOSE);
-		data_desc->misc_flags |= RSI_FETCH_RETRY_CNT_FRM_HST;
-#define EAPOL_RETRY_CNT 15
-		xtend_desc->retry_cnt = EAPOL_RETRY_CNT;
-	}
-
-	data_desc->mac_flags = cpu_to_le16(seq_num & 0xfff);
-	data_desc->qid_tid = ((skb->priority & 0xf) |
-			      ((tx_params->tid & 0xf) << 4));
-	data_desc->sta_id = tx_params->sta_id;
-
-	if ((is_broadcast_ether_addr(wh->addr1)) ||
-	    (is_multicast_ether_addr(wh->addr1))) {
-		data_desc->frame_info = cpu_to_le16(RATE_INFO_ENABLE);
-		data_desc->frame_info |= cpu_to_le16(RSI_BROADCAST_PKT);
-		data_desc->sta_id = vap_id;
-	}
-
-	return 0;
-}
-
-/* This function sends received data packet from driver to device */
-int rsi_send_data_pkt(struct rsi_common *common, struct sk_buff *skb)
-{
-	struct rsi_hw *adapter = common->priv;
-	struct ieee80211_tx_info *info;
-	struct ieee80211_bss_conf *bss;
-	int status = -EIO;
-
-	info = IEEE80211_SKB_CB(skb);
-	bss = &info->control.vif->bss_conf;
-
-	if (!bss->assoc) {
-		status = -EINVAL;
-		goto err;
-	}
-=======
 	info = IEEE80211_SKB_CB(skb);
 	if (!info->control.vif)
 		goto err;
@@ -366,7 +275,6 @@
 
 	if ((vif->type == NL80211_IFTYPE_STATION) && (!bss->assoc))
 		goto err;
->>>>>>> 5307eca1
 
 	status = rsi_prepare_data_desc(common, skb);
 	if (status)
@@ -436,8 +344,6 @@
 err:
 	rsi_indicate_tx_status(common->priv, skb, status);
 	return status;
-<<<<<<< HEAD
-=======
 }
 
 int rsi_prepare_beacon(struct rsi_common *common, struct sk_buff *skb)
@@ -493,7 +399,6 @@
 	dev_kfree_skb(mac_bcn);
 
 	return 0;
->>>>>>> 5307eca1
 }
 
 static void bl_cmd_timeout(unsigned long priv)
