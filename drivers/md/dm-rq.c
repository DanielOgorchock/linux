--- conflicted
+++ resolved
@@ -298,11 +298,7 @@
 			r = rq_end_io(tio->ti, clone, error, &tio->info);
 	}
 
-<<<<<<< HEAD
-	if (unlikely(r == -EREMOTEIO)) {
-=======
 	if (unlikely(error == -EREMOTEIO)) {
->>>>>>> 412445ac
 		if (req_op(clone) == REQ_OP_WRITE_SAME &&
 		    !clone->q->limits.max_write_same_sectors)
 			disable_write_same(tio->md);
