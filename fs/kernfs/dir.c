--- conflicted
+++ resolved
@@ -1111,9 +1111,6 @@
 
 	kn = kernfs_find_ns(parent, dentry->d_name.name, ns);
 	/* attach dentry and inode */
-<<<<<<< HEAD
-	if (kn && kernfs_active(kn)) {
-=======
 	if (kn) {
 		/* Inactive nodes are invisible to the VFS so don't
 		 * create a negative.
@@ -1122,15 +1119,10 @@
 			up_read(&kernfs_rwsem);
 			return NULL;
 		}
->>>>>>> 6195eb15
 		inode = kernfs_get_inode(dir->i_sb, kn);
 		if (!inode)
 			inode = ERR_PTR(-ENOMEM);
 	}
-<<<<<<< HEAD
-	/* Needed only for negative dentry validation */
-	if (!inode)
-=======
 	/*
 	 * Needed for negative dentry validation.
 	 * The negative dentry can be created in kernfs_iop_lookup()
@@ -1138,7 +1130,6 @@
 	 * called from vfs_rmdir().
 	 */
 	if (!IS_ERR(inode))
->>>>>>> 6195eb15
 		kernfs_set_rev(parent, dentry);
 	up_read(&kernfs_rwsem);
 
