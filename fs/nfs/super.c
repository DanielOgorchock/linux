--- conflicted
+++ resolved
@@ -713,7 +713,6 @@
  */
 bool nfs_auth_info_match(const struct nfs_auth_info *auth_info,
 			 rpc_authflavor_t match)
-<<<<<<< HEAD
 {
 	int i;
 
@@ -843,8 +842,6 @@
 }
 
 static struct nfs_server *nfs_try_mount_request(struct fs_context *fc)
-=======
->>>>>>> 04d5ce62
 {
 	struct nfs_fs_context *ctx = nfs_fc2context(fc);
 	int status;
@@ -871,7 +868,6 @@
 			return ERR_PTR(status);
 		return ctx->nfs_mod->rpc_ops->create_server(fc);
 	}
-<<<<<<< HEAD
 
 	/*
 	 * No sec= option was provided. RFC 2623, section 2.7 suggests we
@@ -929,210 +925,6 @@
 }
 EXPORT_SYMBOL_GPL(nfs_try_get_tree);
 
-=======
-	return false;
-}
-EXPORT_SYMBOL_GPL(nfs_auth_info_match);
-
-/*
- * Ensure that a specified authtype in ctx->auth_info is supported by
- * the server. Returns 0 and sets ctx->selected_flavor if it's ok, and
- * -EACCES if not.
- */
-static int nfs_verify_authflavors(struct nfs_fs_context *ctx,
-				  rpc_authflavor_t *server_authlist,
-				  unsigned int count)
-{
-	rpc_authflavor_t flavor = RPC_AUTH_MAXFLAVOR;
-	bool found_auth_null = false;
-	unsigned int i;
-
-	/*
-	 * If the sec= mount option is used, the specified flavor or AUTH_NULL
-	 * must be in the list returned by the server.
-	 *
-	 * AUTH_NULL has a special meaning when it's in the server list - it
-	 * means that the server will ignore the rpc creds, so any flavor
-	 * can be used but still use the sec= that was specified.
-	 *
-	 * Note also that the MNT procedure in MNTv1 does not return a list
-	 * of supported security flavors. In this case, nfs_mount() fabricates
-	 * a security flavor list containing just AUTH_NULL.
-	 */
-	for (i = 0; i < count; i++) {
-		flavor = server_authlist[i];
-
-		if (nfs_auth_info_match(&ctx->auth_info, flavor))
-			goto out;
-
-		if (flavor == RPC_AUTH_NULL)
-			found_auth_null = true;
-	}
-
-	if (found_auth_null) {
-		flavor = ctx->auth_info.flavors[0];
-		goto out;
-	}
-
-	dfprintk(MOUNT,
-		 "NFS: specified auth flavors not supported by server\n");
-	return -EACCES;
-
-out:
-	ctx->selected_flavor = flavor;
-	dfprintk(MOUNT, "NFS: using auth flavor %u\n", ctx->selected_flavor);
-	return 0;
-}
-
-/*
- * Use the remote server's MOUNT service to request the NFS file handle
- * corresponding to the provided path.
- */
-static int nfs_request_mount(struct fs_context *fc,
-			     struct nfs_fh *root_fh,
-			     rpc_authflavor_t *server_authlist,
-			     unsigned int *server_authlist_len)
-{
-	struct nfs_fs_context *ctx = nfs_fc2context(fc);
-	struct nfs_mount_request request = {
-		.sap		= (struct sockaddr *)
-						&ctx->mount_server.address,
-		.dirpath	= ctx->nfs_server.export_path,
-		.protocol	= ctx->mount_server.protocol,
-		.fh		= root_fh,
-		.noresvport	= ctx->flags & NFS_MOUNT_NORESVPORT,
-		.auth_flav_len	= server_authlist_len,
-		.auth_flavs	= server_authlist,
-		.net		= fc->net_ns,
-	};
-	int status;
-
-	if (ctx->mount_server.version == 0) {
-		switch (ctx->version) {
-			default:
-				ctx->mount_server.version = NFS_MNT3_VERSION;
-				break;
-			case 2:
-				ctx->mount_server.version = NFS_MNT_VERSION;
-		}
-	}
-	request.version = ctx->mount_server.version;
-
-	if (ctx->mount_server.hostname)
-		request.hostname = ctx->mount_server.hostname;
-	else
-		request.hostname = ctx->nfs_server.hostname;
-
-	/*
-	 * Construct the mount server's address.
-	 */
-	if (ctx->mount_server.address.sa_family == AF_UNSPEC) {
-		memcpy(request.sap, &ctx->nfs_server.address,
-		       ctx->nfs_server.addrlen);
-		ctx->mount_server.addrlen = ctx->nfs_server.addrlen;
-	}
-	request.salen = ctx->mount_server.addrlen;
-	nfs_set_port(request.sap, &ctx->mount_server.port, 0);
-
-	/*
-	 * Now ask the mount server to map our export path
-	 * to a file handle.
-	 */
-	status = nfs_mount(&request);
-	if (status != 0) {
-		dfprintk(MOUNT, "NFS: unable to mount server %s, error %d\n",
-				request.hostname, status);
-		return status;
-	}
-
-	return 0;
-}
-
-static struct nfs_server *nfs_try_mount_request(struct fs_context *fc)
-{
-	struct nfs_fs_context *ctx = nfs_fc2context(fc);
-	int status;
-	unsigned int i;
-	bool tried_auth_unix = false;
-	bool auth_null_in_list = false;
-	struct nfs_server *server = ERR_PTR(-EACCES);
-	rpc_authflavor_t authlist[NFS_MAX_SECFLAVORS];
-	unsigned int authlist_len = ARRAY_SIZE(authlist);
-
-	status = nfs_request_mount(fc, ctx->mntfh, authlist, &authlist_len);
-	if (status)
-		return ERR_PTR(status);
-
-	/*
-	 * Was a sec= authflavor specified in the options? First, verify
-	 * whether the server supports it, and then just try to use it if so.
-	 */
-	if (ctx->auth_info.flavor_len > 0) {
-		status = nfs_verify_authflavors(ctx, authlist, authlist_len);
-		dfprintk(MOUNT, "NFS: using auth flavor %u\n",
-			 ctx->selected_flavor);
-		if (status)
-			return ERR_PTR(status);
-		return ctx->nfs_mod->rpc_ops->create_server(fc);
-	}
-
-	/*
-	 * No sec= option was provided. RFC 2623, section 2.7 suggests we
-	 * SHOULD prefer the flavor listed first. However, some servers list
-	 * AUTH_NULL first. Avoid ever choosing AUTH_NULL.
-	 */
-	for (i = 0; i < authlist_len; ++i) {
-		rpc_authflavor_t flavor;
-		struct rpcsec_gss_info info;
-
-		flavor = authlist[i];
-		switch (flavor) {
-		case RPC_AUTH_UNIX:
-			tried_auth_unix = true;
-			break;
-		case RPC_AUTH_NULL:
-			auth_null_in_list = true;
-			continue;
-		default:
-			if (rpcauth_get_gssinfo(flavor, &info) != 0)
-				continue;
-			/* Fallthrough */
-		}
-		dfprintk(MOUNT, "NFS: attempting to use auth flavor %u\n", flavor);
-		ctx->selected_flavor = flavor;
-		server = ctx->nfs_mod->rpc_ops->create_server(fc);
-		if (!IS_ERR(server))
-			return server;
-	}
-
-	/*
-	 * Nothing we tried so far worked. At this point, give up if we've
-	 * already tried AUTH_UNIX or if the server's list doesn't contain
-	 * AUTH_NULL
-	 */
-	if (tried_auth_unix || !auth_null_in_list)
-		return server;
-
-	/* Last chance! Try AUTH_UNIX */
-	dfprintk(MOUNT, "NFS: attempting to use auth flavor %u\n", RPC_AUTH_UNIX);
-	ctx->selected_flavor = RPC_AUTH_UNIX;
-	return ctx->nfs_mod->rpc_ops->create_server(fc);
-}
-
-int nfs_try_get_tree(struct fs_context *fc)
-{
-	struct nfs_fs_context *ctx = nfs_fc2context(fc);
-
-	if (ctx->need_mount)
-		ctx->server = nfs_try_mount_request(fc);
-	else
-		ctx->server = ctx->nfs_mod->rpc_ops->create_server(fc);
-
-	return nfs_get_tree_common(fc);
-}
-EXPORT_SYMBOL_GPL(nfs_try_get_tree);
-
->>>>>>> 04d5ce62
 
 #define NFS_REMOUNT_CMP_FLAGMASK ~(NFS_MOUNT_INTR \
 		| NFS_MOUNT_SECURE \
@@ -1397,10 +1189,6 @@
 			uniq = ctx->fscache_uniq;
 			ulen = strlen(ctx->fscache_uniq);
 		}
-<<<<<<< HEAD
-		return;
-=======
->>>>>>> 04d5ce62
 	}
 
 	nfs_fscache_get_super_cookie(sb, uniq, ulen);
@@ -1425,10 +1213,6 @@
 	struct super_block *s;
 	int (*compare_super)(struct super_block *, struct fs_context *) = nfs_compare_super;
 	struct nfs_server *server = ctx->server;
-<<<<<<< HEAD
-	unsigned long kflags = 0, kflags_out = 0;
-=======
->>>>>>> 04d5ce62
 	int error;
 
 	ctx->server = NULL;
@@ -1487,29 +1271,6 @@
 		nfs_errorf(fc, "NFS: Couldn't get root dentry");
 		goto error_splat_super;
 	}
-<<<<<<< HEAD
-
-	if (NFS_SB(s)->caps & NFS_CAP_SECURITY_LABEL)
-		kflags |= SECURITY_LSM_NATIVE_LABELS;
-	if (ctx->clone_data.sb) {
-		if (d_inode(fc->root)->i_fop != &nfs_dir_operations) {
-			error = -ESTALE;
-			goto error_splat_root;
-		}
-		/* clone any lsm security options from the parent to the new sb */
-		error = security_sb_clone_mnt_opts(ctx->clone_data.sb, s, kflags,
-				&kflags_out);
-	} else {
-		error = security_sb_set_mnt_opts(s, fc->security,
-							kflags, &kflags_out);
-	}
-	if (error)
-		goto error_splat_root;
-	if (NFS_SB(s)->caps & NFS_CAP_SECURITY_LABEL &&
-		!(kflags_out & SECURITY_LSM_NATIVE_LABELS))
-		NFS_SB(s)->caps &= ~NFS_CAP_SECURITY_LABEL;
-=======
->>>>>>> 04d5ce62
 
 	s->s_flags |= SB_ACTIVE;
 	error = 0;
@@ -1520,13 +1281,6 @@
 out_err_nosb:
 	nfs_free_server(server);
 	goto out;
-<<<<<<< HEAD
-
-error_splat_root:
-	dput(fc->root);
-	fc->root = NULL;
-=======
->>>>>>> 04d5ce62
 error_splat_super:
 	deactivate_locked_super(s);
 	goto out;
