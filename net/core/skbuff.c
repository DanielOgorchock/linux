--- conflicted
+++ resolved
@@ -158,34 +158,6 @@
  *
  */
 
-<<<<<<< HEAD
-struct sk_buff *__alloc_skb_head(gfp_t gfp_mask, int node)
-{
-	struct sk_buff *skb;
-
-	/* Get the HEAD */
-	skb = kmem_cache_alloc_node(skbuff_head_cache,
-				    gfp_mask & ~__GFP_DMA, node);
-	if (!skb)
-		goto out;
-
-	/*
-	 * Only clear those fields we need to clear, not those that we will
-	 * actually initialise below. Hence, don't put any more fields after
-	 * the tail pointer in struct sk_buff!
-	 */
-	memset(skb, 0, offsetof(struct sk_buff, tail));
-	skb->head = NULL;
-	skb->truesize = sizeof(struct sk_buff);
-	refcount_set(&skb->users, 1);
-
-	skb->mac_header = (typeof(skb->mac_header))~0U;
-out:
-	return skb;
-}
-
-=======
->>>>>>> bb176f67
 /**
  *	__alloc_skb	-	allocate a network buffer
  *	@size: size to allocate
@@ -738,19 +710,6 @@
  *	consume_stateless_skb - free an skbuff, assuming it is stateless
  *	@skb: buffer to free
  *
-<<<<<<< HEAD
- *	Works like consume_skb(), but this variant assumes that all the head
- *	states have been already dropped.
- */
-void consume_stateless_skb(struct sk_buff *skb)
-{
-	if (!skb_unref(skb))
-		return;
-
-	trace_consume_skb(skb);
-	if (likely(skb->head))
-		skb_release_data(skb);
-=======
  *	Alike consume_skb(), but this variant assumes that this is the last
  *	skb reference and all the head states have been already dropped
  */
@@ -758,7 +717,6 @@
 {
 	trace_consume_skb(skb);
 	skb_release_data(skb);
->>>>>>> bb176f67
 	kfree_skbmem(skb);
 }
 
@@ -3080,10 +3038,7 @@
 
 	skb_shinfo(skb1)->tx_flags |= skb_shinfo(skb)->tx_flags &
 				      SKBTX_SHARED_FRAG;
-<<<<<<< HEAD
-=======
 	skb_zerocopy_clone(skb1, skb, 0);
->>>>>>> bb176f67
 	if (len < pos)	/* Split line is inside header. */
 		skb_split_inside_header(skb, skb1, len, pos);
 	else		/* Second chunk has no header, nothing to copy. */
@@ -3702,11 +3657,8 @@
 
 		skb_shinfo(nskb)->tx_flags |= skb_shinfo(head_skb)->tx_flags &
 					      SKBTX_SHARED_FRAG;
-<<<<<<< HEAD
-=======
 		if (skb_zerocopy_clone(nskb, head_skb, GFP_ATOMIC))
 			goto err;
->>>>>>> bb176f67
 
 		while (pos < offset + len) {
 			if (i >= nfrags) {
