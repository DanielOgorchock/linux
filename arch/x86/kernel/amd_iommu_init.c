/*
 * Copyright (C) 2007-2008 Advanced Micro Devices, Inc.
 * Author: Joerg Roedel <joerg.roedel@amd.com>
 *         Leo Duran <leo.duran@amd.com>
 *
 * This program is free software; you can redistribute it and/or modify it
 * under the terms of the GNU General Public License version 2 as published
 * by the Free Software Foundation.
 *
 * This program is distributed in the hope that it will be useful,
 * but WITHOUT ANY WARRANTY; without even the implied warranty of
 * MERCHANTABILITY or FITNESS FOR A PARTICULAR PURPOSE.  See the
 * GNU General Public License for more details.
 *
 * You should have received a copy of the GNU General Public License
 * along with this program; if not, write to the Free Software
 * Foundation, Inc., 59 Temple Place, Suite 330, Boston, MA  02111-1307 USA
 */

#include <linux/pci.h>
#include <linux/acpi.h>
#include <linux/gfp.h>
#include <linux/list.h>
#include <linux/sysdev.h>
#include <linux/interrupt.h>
#include <linux/msi.h>
#include <asm/pci-direct.h>
#include <asm/amd_iommu_types.h>
#include <asm/amd_iommu.h>
#include <asm/iommu.h>
#include <asm/gart.h>

/*
 * definitions for the ACPI scanning code
 */
#define IVRS_HEADER_LENGTH 48

#define ACPI_IVHD_TYPE                  0x10
#define ACPI_IVMD_TYPE_ALL              0x20
#define ACPI_IVMD_TYPE                  0x21
#define ACPI_IVMD_TYPE_RANGE            0x22

#define IVHD_DEV_ALL                    0x01
#define IVHD_DEV_SELECT                 0x02
#define IVHD_DEV_SELECT_RANGE_START     0x03
#define IVHD_DEV_RANGE_END              0x04
#define IVHD_DEV_ALIAS                  0x42
#define IVHD_DEV_ALIAS_RANGE            0x43
#define IVHD_DEV_EXT_SELECT             0x46
#define IVHD_DEV_EXT_SELECT_RANGE       0x47

#define IVHD_FLAG_HT_TUN_EN_MASK        0x01
#define IVHD_FLAG_PASSPW_EN_MASK        0x02
#define IVHD_FLAG_RESPASSPW_EN_MASK     0x04
#define IVHD_FLAG_ISOC_EN_MASK          0x08

#define IVMD_FLAG_EXCL_RANGE            0x08
#define IVMD_FLAG_UNITY_MAP             0x01

#define ACPI_DEVFLAG_INITPASS           0x01
#define ACPI_DEVFLAG_EXTINT             0x02
#define ACPI_DEVFLAG_NMI                0x04
#define ACPI_DEVFLAG_SYSMGT1            0x10
#define ACPI_DEVFLAG_SYSMGT2            0x20
#define ACPI_DEVFLAG_LINT0              0x40
#define ACPI_DEVFLAG_LINT1              0x80
#define ACPI_DEVFLAG_ATSDIS             0x10000000

/*
 * ACPI table definitions
 *
 * These data structures are laid over the table to parse the important values
 * out of it.
 */

/*
 * structure describing one IOMMU in the ACPI table. Typically followed by one
 * or more ivhd_entrys.
 */
struct ivhd_header {
	u8 type;
	u8 flags;
	u16 length;
	u16 devid;
	u16 cap_ptr;
	u64 mmio_phys;
	u16 pci_seg;
	u16 info;
	u32 reserved;
} __attribute__((packed));

/*
 * A device entry describing which devices a specific IOMMU translates and
 * which requestor ids they use.
 */
struct ivhd_entry {
	u8 type;
	u16 devid;
	u8 flags;
	u32 ext;
} __attribute__((packed));

/*
 * An AMD IOMMU memory definition structure. It defines things like exclusion
 * ranges for devices and regions that should be unity mapped.
 */
struct ivmd_header {
	u8 type;
	u8 flags;
	u16 length;
	u16 devid;
	u16 aux;
	u64 resv;
	u64 range_start;
	u64 range_length;
} __attribute__((packed));

bool amd_iommu_dump;

static int __initdata amd_iommu_detected;

u16 amd_iommu_last_bdf;			/* largest PCI device id we have
					   to handle */
LIST_HEAD(amd_iommu_unity_map);		/* a list of required unity mappings
					   we find in ACPI */
#ifdef CONFIG_IOMMU_STRESS
bool amd_iommu_isolate = false;
#else
bool amd_iommu_isolate = true;		/* if true, device isolation is
					   enabled */
#endif

bool amd_iommu_unmap_flush;		/* if true, flush on every unmap */

LIST_HEAD(amd_iommu_list);		/* list of all AMD IOMMUs in the
					   system */

/*
 * Pointer to the device table which is shared by all AMD IOMMUs
 * it is indexed by the PCI device id or the HT unit id and contains
 * information about the domain the device belongs to as well as the
 * page table root pointer.
 */
struct dev_table_entry *amd_iommu_dev_table;

/*
 * The alias table is a driver specific data structure which contains the
 * mappings of the PCI device ids to the actual requestor ids on the IOMMU.
 * More than one device can share the same requestor id.
 */
u16 *amd_iommu_alias_table;

/*
 * The rlookup table is used to find the IOMMU which is responsible
 * for a specific device. It is also indexed by the PCI device id.
 */
struct amd_iommu **amd_iommu_rlookup_table;

/*
 * The pd table (protection domain table) is used to find the protection domain
 * data structure a device belongs to. Indexed with the PCI device id too.
 */
struct protection_domain **amd_iommu_pd_table;

/*
 * AMD IOMMU allows up to 2^16 differend protection domains. This is a bitmap
 * to know which ones are already in use.
 */
unsigned long *amd_iommu_pd_alloc_bitmap;

static u32 dev_table_size;	/* size of the device table */
static u32 alias_table_size;	/* size of the alias table */
static u32 rlookup_table_size;	/* size if the rlookup table */

static inline void update_last_devid(u16 devid)
{
	if (devid > amd_iommu_last_bdf)
		amd_iommu_last_bdf = devid;
}

static inline unsigned long tbl_size(int entry_size)
{
	unsigned shift = PAGE_SHIFT +
			 get_order(((int)amd_iommu_last_bdf + 1) * entry_size);

	return 1UL << shift;
}

/****************************************************************************
 *
 * AMD IOMMU MMIO register space handling functions
 *
 * These functions are used to program the IOMMU device registers in
 * MMIO space required for that driver.
 *
 ****************************************************************************/

/*
 * This function set the exclusion range in the IOMMU. DMA accesses to the
 * exclusion range are passed through untranslated
 */
static void iommu_set_exclusion_range(struct amd_iommu *iommu)
{
	u64 start = iommu->exclusion_start & PAGE_MASK;
	u64 limit = (start + iommu->exclusion_length) & PAGE_MASK;
	u64 entry;

	if (!iommu->exclusion_start)
		return;

	entry = start | MMIO_EXCL_ENABLE_MASK;
	memcpy_toio(iommu->mmio_base + MMIO_EXCL_BASE_OFFSET,
			&entry, sizeof(entry));

	entry = limit;
	memcpy_toio(iommu->mmio_base + MMIO_EXCL_LIMIT_OFFSET,
			&entry, sizeof(entry));
}

/* Programs the physical address of the device table into the IOMMU hardware */
static void __init iommu_set_device_table(struct amd_iommu *iommu)
{
	u64 entry;

	BUG_ON(iommu->mmio_base == NULL);

	entry = virt_to_phys(amd_iommu_dev_table);
	entry |= (dev_table_size >> 12) - 1;
	memcpy_toio(iommu->mmio_base + MMIO_DEV_TABLE_OFFSET,
			&entry, sizeof(entry));
}

/* Generic functions to enable/disable certain features of the IOMMU. */
static void iommu_feature_enable(struct amd_iommu *iommu, u8 bit)
{
	u32 ctrl;

	ctrl = readl(iommu->mmio_base + MMIO_CONTROL_OFFSET);
	ctrl |= (1 << bit);
	writel(ctrl, iommu->mmio_base + MMIO_CONTROL_OFFSET);
}

static void __init iommu_feature_disable(struct amd_iommu *iommu, u8 bit)
{
	u32 ctrl;

	ctrl = readl(iommu->mmio_base + MMIO_CONTROL_OFFSET);
	ctrl &= ~(1 << bit);
	writel(ctrl, iommu->mmio_base + MMIO_CONTROL_OFFSET);
}

/* Function to enable the hardware */
static void iommu_enable(struct amd_iommu *iommu)
{
	printk(KERN_INFO "AMD IOMMU: Enabling IOMMU at %s cap 0x%hx\n",
	       dev_name(&iommu->dev->dev), iommu->cap_ptr);

	iommu_feature_enable(iommu, CONTROL_IOMMU_EN);
}

static void iommu_disable(struct amd_iommu *iommu)
{
	/* Disable command buffer */
	iommu_feature_disable(iommu, CONTROL_CMDBUF_EN);

	/* Disable event logging and event interrupts */
	iommu_feature_disable(iommu, CONTROL_EVT_INT_EN);
	iommu_feature_disable(iommu, CONTROL_EVT_LOG_EN);

	/* Disable IOMMU hardware itself */
	iommu_feature_disable(iommu, CONTROL_IOMMU_EN);
}

/*
 * mapping and unmapping functions for the IOMMU MMIO space. Each AMD IOMMU in
 * the system has one.
 */
static u8 * __init iommu_map_mmio_space(u64 address)
{
	u8 *ret;

	if (!request_mem_region(address, MMIO_REGION_LENGTH, "amd_iommu"))
		return NULL;

	ret = ioremap_nocache(address, MMIO_REGION_LENGTH);
	if (ret != NULL)
		return ret;

	release_mem_region(address, MMIO_REGION_LENGTH);

	return NULL;
}

static void __init iommu_unmap_mmio_space(struct amd_iommu *iommu)
{
	if (iommu->mmio_base)
		iounmap(iommu->mmio_base);
	release_mem_region(iommu->mmio_phys, MMIO_REGION_LENGTH);
}

/****************************************************************************
 *
 * The functions below belong to the first pass of AMD IOMMU ACPI table
 * parsing. In this pass we try to find out the highest device id this
 * code has to handle. Upon this information the size of the shared data
 * structures is determined later.
 *
 ****************************************************************************/

/*
 * This function calculates the length of a given IVHD entry
 */
static inline int ivhd_entry_length(u8 *ivhd)
{
	return 0x04 << (*ivhd >> 6);
}

/*
 * This function reads the last device id the IOMMU has to handle from the PCI
 * capability header for this IOMMU
 */
static int __init find_last_devid_on_pci(int bus, int dev, int fn, int cap_ptr)
{
	u32 cap;

	cap = read_pci_config(bus, dev, fn, cap_ptr+MMIO_RANGE_OFFSET);
	update_last_devid(calc_devid(MMIO_GET_BUS(cap), MMIO_GET_LD(cap)));

	return 0;
}

/*
 * After reading the highest device id from the IOMMU PCI capability header
 * this function looks if there is a higher device id defined in the ACPI table
 */
static int __init find_last_devid_from_ivhd(struct ivhd_header *h)
{
	u8 *p = (void *)h, *end = (void *)h;
	struct ivhd_entry *dev;

	p += sizeof(*h);
	end += h->length;

	find_last_devid_on_pci(PCI_BUS(h->devid),
			PCI_SLOT(h->devid),
			PCI_FUNC(h->devid),
			h->cap_ptr);

	while (p < end) {
		dev = (struct ivhd_entry *)p;
		switch (dev->type) {
		case IVHD_DEV_SELECT:
		case IVHD_DEV_RANGE_END:
		case IVHD_DEV_ALIAS:
		case IVHD_DEV_EXT_SELECT:
			/* all the above subfield types refer to device ids */
			update_last_devid(dev->devid);
			break;
		default:
			break;
		}
		p += ivhd_entry_length(p);
	}

	WARN_ON(p != end);

	return 0;
}

/*
 * Iterate over all IVHD entries in the ACPI table and find the highest device
 * id which we need to handle. This is the first of three functions which parse
 * the ACPI table. So we check the checksum here.
 */
static int __init find_last_devid_acpi(struct acpi_table_header *table)
{
	int i;
	u8 checksum = 0, *p = (u8 *)table, *end = (u8 *)table;
	struct ivhd_header *h;

	/*
	 * Validate checksum here so we don't need to do it when
	 * we actually parse the table
	 */
	for (i = 0; i < table->length; ++i)
		checksum += p[i];
	if (checksum != 0)
		/* ACPI table corrupt */
		return -ENODEV;

	p += IVRS_HEADER_LENGTH;

	end += table->length;
	while (p < end) {
		h = (struct ivhd_header *)p;
		switch (h->type) {
		case ACPI_IVHD_TYPE:
			find_last_devid_from_ivhd(h);
			break;
		default:
			break;
		}
		p += h->length;
	}
	WARN_ON(p != end);

	return 0;
}

/****************************************************************************
 *
 * The following functions belong the the code path which parses the ACPI table
 * the second time. In this ACPI parsing iteration we allocate IOMMU specific
 * data structures, initialize the device/alias/rlookup table and also
 * basically initialize the hardware.
 *
 ****************************************************************************/

/*
 * Allocates the command buffer. This buffer is per AMD IOMMU. We can
 * write commands to that buffer later and the IOMMU will execute them
 * asynchronously
 */
static u8 * __init alloc_command_buffer(struct amd_iommu *iommu)
{
	u8 *cmd_buf = (u8 *)__get_free_pages(GFP_KERNEL | __GFP_ZERO,
			get_order(CMD_BUFFER_SIZE));

	if (cmd_buf == NULL)
		return NULL;

	iommu->cmd_buf_size = CMD_BUFFER_SIZE;

	return cmd_buf;
}

/*
 * This function writes the command buffer address to the hardware and
 * enables it.
 */
static void iommu_enable_command_buffer(struct amd_iommu *iommu)
{
	u64 entry;

	BUG_ON(iommu->cmd_buf == NULL);

	entry = (u64)virt_to_phys(iommu->cmd_buf);
	entry |= MMIO_CMD_SIZE_512;

	memcpy_toio(iommu->mmio_base + MMIO_CMD_BUF_OFFSET,
		    &entry, sizeof(entry));

	/* set head and tail to zero manually */
	writel(0x00, iommu->mmio_base + MMIO_CMD_HEAD_OFFSET);
	writel(0x00, iommu->mmio_base + MMIO_CMD_TAIL_OFFSET);

	iommu_feature_enable(iommu, CONTROL_CMDBUF_EN);
}

static void __init free_command_buffer(struct amd_iommu *iommu)
{
	free_pages((unsigned long)iommu->cmd_buf,
		   get_order(iommu->cmd_buf_size));
}

/* allocates the memory where the IOMMU will log its events to */
static u8 * __init alloc_event_buffer(struct amd_iommu *iommu)
{
	iommu->evt_buf = (u8 *)__get_free_pages(GFP_KERNEL | __GFP_ZERO,
						get_order(EVT_BUFFER_SIZE));

	if (iommu->evt_buf == NULL)
		return NULL;

<<<<<<< HEAD
=======
	iommu->evt_buf_size = EVT_BUFFER_SIZE;

>>>>>>> 80ffb3cc
	return iommu->evt_buf;
}

static void iommu_enable_event_buffer(struct amd_iommu *iommu)
{
	u64 entry;

	BUG_ON(iommu->evt_buf == NULL);

	entry = (u64)virt_to_phys(iommu->evt_buf) | EVT_LEN_MASK;

	memcpy_toio(iommu->mmio_base + MMIO_EVT_BUF_OFFSET,
		    &entry, sizeof(entry));

	/* set head and tail to zero manually */
	writel(0x00, iommu->mmio_base + MMIO_EVT_HEAD_OFFSET);
	writel(0x00, iommu->mmio_base + MMIO_EVT_TAIL_OFFSET);

	iommu_feature_enable(iommu, CONTROL_EVT_LOG_EN);
}

static void __init free_event_buffer(struct amd_iommu *iommu)
{
	free_pages((unsigned long)iommu->evt_buf, get_order(EVT_BUFFER_SIZE));
}

/* sets a specific bit in the device table entry. */
static void set_dev_entry_bit(u16 devid, u8 bit)
{
	int i = (bit >> 5) & 0x07;
	int _bit = bit & 0x1f;

	amd_iommu_dev_table[devid].data[i] |= (1 << _bit);
}

/* Writes the specific IOMMU for a device into the rlookup table */
static void __init set_iommu_for_device(struct amd_iommu *iommu, u16 devid)
{
	amd_iommu_rlookup_table[devid] = iommu;
}

/*
 * This function takes the device specific flags read from the ACPI
 * table and sets up the device table entry with that information
 */
static void __init set_dev_entry_from_acpi(struct amd_iommu *iommu,
					   u16 devid, u32 flags, u32 ext_flags)
{
	if (flags & ACPI_DEVFLAG_INITPASS)
		set_dev_entry_bit(devid, DEV_ENTRY_INIT_PASS);
	if (flags & ACPI_DEVFLAG_EXTINT)
		set_dev_entry_bit(devid, DEV_ENTRY_EINT_PASS);
	if (flags & ACPI_DEVFLAG_NMI)
		set_dev_entry_bit(devid, DEV_ENTRY_NMI_PASS);
	if (flags & ACPI_DEVFLAG_SYSMGT1)
		set_dev_entry_bit(devid, DEV_ENTRY_SYSMGT1);
	if (flags & ACPI_DEVFLAG_SYSMGT2)
		set_dev_entry_bit(devid, DEV_ENTRY_SYSMGT2);
	if (flags & ACPI_DEVFLAG_LINT0)
		set_dev_entry_bit(devid, DEV_ENTRY_LINT0_PASS);
	if (flags & ACPI_DEVFLAG_LINT1)
		set_dev_entry_bit(devid, DEV_ENTRY_LINT1_PASS);

	set_iommu_for_device(iommu, devid);
}

/*
 * Reads the device exclusion range from ACPI and initialize IOMMU with
 * it
 */
static void __init set_device_exclusion_range(u16 devid, struct ivmd_header *m)
{
	struct amd_iommu *iommu = amd_iommu_rlookup_table[devid];

	if (!(m->flags & IVMD_FLAG_EXCL_RANGE))
		return;

	if (iommu) {
		/*
		 * We only can configure exclusion ranges per IOMMU, not
		 * per device. But we can enable the exclusion range per
		 * device. This is done here
		 */
		set_dev_entry_bit(m->devid, DEV_ENTRY_EX);
		iommu->exclusion_start = m->range_start;
		iommu->exclusion_length = m->range_length;
	}
}

/*
 * This function reads some important data from the IOMMU PCI space and
 * initializes the driver data structure with it. It reads the hardware
 * capabilities and the first/last device entries
 */
static void __init init_iommu_from_pci(struct amd_iommu *iommu)
{
	int cap_ptr = iommu->cap_ptr;
	u32 range, misc;

	pci_read_config_dword(iommu->dev, cap_ptr + MMIO_CAP_HDR_OFFSET,
			      &iommu->cap);
	pci_read_config_dword(iommu->dev, cap_ptr + MMIO_RANGE_OFFSET,
			      &range);
	pci_read_config_dword(iommu->dev, cap_ptr + MMIO_MISC_OFFSET,
			      &misc);

	iommu->first_device = calc_devid(MMIO_GET_BUS(range),
					 MMIO_GET_FD(range));
	iommu->last_device = calc_devid(MMIO_GET_BUS(range),
					MMIO_GET_LD(range));
	iommu->evt_msi_num = MMIO_MSI_NUM(misc);
}

/*
 * Takes a pointer to an AMD IOMMU entry in the ACPI table and
 * initializes the hardware and our data structures with it.
 */
static void __init init_iommu_from_acpi(struct amd_iommu *iommu,
					struct ivhd_header *h)
{
	u8 *p = (u8 *)h;
	u8 *end = p, flags = 0;
	u16 dev_i, devid = 0, devid_start = 0, devid_to = 0;
	u32 ext_flags = 0;
	bool alias = false;
	struct ivhd_entry *e;

	/*
	 * First set the recommended feature enable bits from ACPI
	 * into the IOMMU control registers
	 */
	h->flags & IVHD_FLAG_HT_TUN_EN_MASK ?
		iommu_feature_enable(iommu, CONTROL_HT_TUN_EN) :
		iommu_feature_disable(iommu, CONTROL_HT_TUN_EN);

	h->flags & IVHD_FLAG_PASSPW_EN_MASK ?
		iommu_feature_enable(iommu, CONTROL_PASSPW_EN) :
		iommu_feature_disable(iommu, CONTROL_PASSPW_EN);

	h->flags & IVHD_FLAG_RESPASSPW_EN_MASK ?
		iommu_feature_enable(iommu, CONTROL_RESPASSPW_EN) :
		iommu_feature_disable(iommu, CONTROL_RESPASSPW_EN);

	h->flags & IVHD_FLAG_ISOC_EN_MASK ?
		iommu_feature_enable(iommu, CONTROL_ISOC_EN) :
		iommu_feature_disable(iommu, CONTROL_ISOC_EN);

	/*
	 * make IOMMU memory accesses cache coherent
	 */
	iommu_feature_enable(iommu, CONTROL_COHERENT_EN);

	/*
	 * Done. Now parse the device entries
	 */
	p += sizeof(struct ivhd_header);
	end += h->length;


	while (p < end) {
		e = (struct ivhd_entry *)p;
		switch (e->type) {
		case IVHD_DEV_ALL:

			DUMP_printk("  DEV_ALL\t\t\t first devid: %02x:%02x.%x"
				    " last device %02x:%02x.%x flags: %02x\n",
				    PCI_BUS(iommu->first_device),
				    PCI_SLOT(iommu->first_device),
				    PCI_FUNC(iommu->first_device),
				    PCI_BUS(iommu->last_device),
				    PCI_SLOT(iommu->last_device),
				    PCI_FUNC(iommu->last_device),
				    e->flags);

			for (dev_i = iommu->first_device;
					dev_i <= iommu->last_device; ++dev_i)
				set_dev_entry_from_acpi(iommu, dev_i,
							e->flags, 0);
			break;
		case IVHD_DEV_SELECT:

			DUMP_printk("  DEV_SELECT\t\t\t devid: %02x:%02x.%x "
				    "flags: %02x\n",
				    PCI_BUS(e->devid),
				    PCI_SLOT(e->devid),
				    PCI_FUNC(e->devid),
				    e->flags);

			devid = e->devid;
			set_dev_entry_from_acpi(iommu, devid, e->flags, 0);
			break;
		case IVHD_DEV_SELECT_RANGE_START:

			DUMP_printk("  DEV_SELECT_RANGE_START\t "
				    "devid: %02x:%02x.%x flags: %02x\n",
				    PCI_BUS(e->devid),
				    PCI_SLOT(e->devid),
				    PCI_FUNC(e->devid),
				    e->flags);

			devid_start = e->devid;
			flags = e->flags;
			ext_flags = 0;
			alias = false;
			break;
		case IVHD_DEV_ALIAS:

			DUMP_printk("  DEV_ALIAS\t\t\t devid: %02x:%02x.%x "
				    "flags: %02x devid_to: %02x:%02x.%x\n",
				    PCI_BUS(e->devid),
				    PCI_SLOT(e->devid),
				    PCI_FUNC(e->devid),
				    e->flags,
				    PCI_BUS(e->ext >> 8),
				    PCI_SLOT(e->ext >> 8),
				    PCI_FUNC(e->ext >> 8));

			devid = e->devid;
			devid_to = e->ext >> 8;
<<<<<<< HEAD
=======
			set_dev_entry_from_acpi(iommu, devid   , e->flags, 0);
>>>>>>> 80ffb3cc
			set_dev_entry_from_acpi(iommu, devid_to, e->flags, 0);
			amd_iommu_alias_table[devid] = devid_to;
			break;
		case IVHD_DEV_ALIAS_RANGE:

			DUMP_printk("  DEV_ALIAS_RANGE\t\t "
				    "devid: %02x:%02x.%x flags: %02x "
				    "devid_to: %02x:%02x.%x\n",
				    PCI_BUS(e->devid),
				    PCI_SLOT(e->devid),
				    PCI_FUNC(e->devid),
				    e->flags,
				    PCI_BUS(e->ext >> 8),
				    PCI_SLOT(e->ext >> 8),
				    PCI_FUNC(e->ext >> 8));

			devid_start = e->devid;
			flags = e->flags;
			devid_to = e->ext >> 8;
			ext_flags = 0;
			alias = true;
			break;
		case IVHD_DEV_EXT_SELECT:

			DUMP_printk("  DEV_EXT_SELECT\t\t devid: %02x:%02x.%x "
				    "flags: %02x ext: %08x\n",
				    PCI_BUS(e->devid),
				    PCI_SLOT(e->devid),
				    PCI_FUNC(e->devid),
				    e->flags, e->ext);

			devid = e->devid;
			set_dev_entry_from_acpi(iommu, devid, e->flags,
						e->ext);
			break;
		case IVHD_DEV_EXT_SELECT_RANGE:

			DUMP_printk("  DEV_EXT_SELECT_RANGE\t devid: "
				    "%02x:%02x.%x flags: %02x ext: %08x\n",
				    PCI_BUS(e->devid),
				    PCI_SLOT(e->devid),
				    PCI_FUNC(e->devid),
				    e->flags, e->ext);

			devid_start = e->devid;
			flags = e->flags;
			ext_flags = e->ext;
			alias = false;
			break;
		case IVHD_DEV_RANGE_END:

			DUMP_printk("  DEV_RANGE_END\t\t devid: %02x:%02x.%x\n",
				    PCI_BUS(e->devid),
				    PCI_SLOT(e->devid),
				    PCI_FUNC(e->devid));

			devid = e->devid;
			for (dev_i = devid_start; dev_i <= devid; ++dev_i) {
				if (alias) {
					amd_iommu_alias_table[dev_i] = devid_to;
					set_dev_entry_from_acpi(iommu,
						devid_to, flags, ext_flags);
				}
				set_dev_entry_from_acpi(iommu, dev_i,
							flags, ext_flags);
			}
			break;
		default:
			break;
		}

		p += ivhd_entry_length(p);
	}
}

/* Initializes the device->iommu mapping for the driver */
static int __init init_iommu_devices(struct amd_iommu *iommu)
{
	u16 i;

	for (i = iommu->first_device; i <= iommu->last_device; ++i)
		set_iommu_for_device(iommu, i);

	return 0;
}

static void __init free_iommu_one(struct amd_iommu *iommu)
{
	free_command_buffer(iommu);
	free_event_buffer(iommu);
	iommu_unmap_mmio_space(iommu);
}

static void __init free_iommu_all(void)
{
	struct amd_iommu *iommu, *next;

	for_each_iommu_safe(iommu, next) {
		list_del(&iommu->list);
		free_iommu_one(iommu);
		kfree(iommu);
	}
}

/*
 * This function clues the initialization function for one IOMMU
 * together and also allocates the command buffer and programs the
 * hardware. It does NOT enable the IOMMU. This is done afterwards.
 */
static int __init init_iommu_one(struct amd_iommu *iommu, struct ivhd_header *h)
{
	spin_lock_init(&iommu->lock);
	list_add_tail(&iommu->list, &amd_iommu_list);

	/*
	 * Copy data from ACPI table entry to the iommu struct
	 */
	iommu->dev = pci_get_bus_and_slot(PCI_BUS(h->devid), h->devid & 0xff);
	if (!iommu->dev)
		return 1;

	iommu->cap_ptr = h->cap_ptr;
	iommu->pci_seg = h->pci_seg;
	iommu->mmio_phys = h->mmio_phys;
	iommu->mmio_base = iommu_map_mmio_space(h->mmio_phys);
	if (!iommu->mmio_base)
		return -ENOMEM;

	iommu->cmd_buf = alloc_command_buffer(iommu);
	if (!iommu->cmd_buf)
		return -ENOMEM;

	iommu->evt_buf = alloc_event_buffer(iommu);
	if (!iommu->evt_buf)
		return -ENOMEM;

	iommu->int_enabled = false;

	init_iommu_from_pci(iommu);
	init_iommu_from_acpi(iommu, h);
	init_iommu_devices(iommu);

	return pci_enable_device(iommu->dev);
}

/*
 * Iterates over all IOMMU entries in the ACPI table, allocates the
 * IOMMU structure and initializes it with init_iommu_one()
 */
static int __init init_iommu_all(struct acpi_table_header *table)
{
	u8 *p = (u8 *)table, *end = (u8 *)table;
	struct ivhd_header *h;
	struct amd_iommu *iommu;
	int ret;

	end += table->length;
	p += IVRS_HEADER_LENGTH;

	while (p < end) {
		h = (struct ivhd_header *)p;
		switch (*p) {
		case ACPI_IVHD_TYPE:

			DUMP_printk("IOMMU: device: %02x:%02x.%01x cap: %04x "
				    "seg: %d flags: %01x info %04x\n",
				    PCI_BUS(h->devid), PCI_SLOT(h->devid),
				    PCI_FUNC(h->devid), h->cap_ptr,
				    h->pci_seg, h->flags, h->info);
			DUMP_printk("       mmio-addr: %016llx\n",
				    h->mmio_phys);

			iommu = kzalloc(sizeof(struct amd_iommu), GFP_KERNEL);
			if (iommu == NULL)
				return -ENOMEM;
			ret = init_iommu_one(iommu, h);
			if (ret)
				return ret;
			break;
		default:
			break;
		}
		p += h->length;

	}
	WARN_ON(p != end);

	return 0;
}

/****************************************************************************
 *
 * The following functions initialize the MSI interrupts for all IOMMUs
 * in the system. Its a bit challenging because there could be multiple
 * IOMMUs per PCI BDF but we can call pci_enable_msi(x) only once per
 * pci_dev.
 *
 ****************************************************************************/

static int __init iommu_setup_msi(struct amd_iommu *iommu)
{
	int r;

	if (pci_enable_msi(iommu->dev))
		return 1;

	r = request_irq(iommu->dev->irq, amd_iommu_int_handler,
			IRQF_SAMPLE_RANDOM,
			"AMD IOMMU",
			NULL);

	if (r) {
		pci_disable_msi(iommu->dev);
		return 1;
	}

	iommu->int_enabled = true;
	iommu_feature_enable(iommu, CONTROL_EVT_INT_EN);

	return 0;
}

static int iommu_init_msi(struct amd_iommu *iommu)
{
	if (iommu->int_enabled)
		return 0;

	if (pci_find_capability(iommu->dev, PCI_CAP_ID_MSI))
		return iommu_setup_msi(iommu);

	return 1;
}

/****************************************************************************
 *
 * The next functions belong to the third pass of parsing the ACPI
 * table. In this last pass the memory mapping requirements are
 * gathered (like exclusion and unity mapping reanges).
 *
 ****************************************************************************/

static void __init free_unity_maps(void)
{
	struct unity_map_entry *entry, *next;

	list_for_each_entry_safe(entry, next, &amd_iommu_unity_map, list) {
		list_del(&entry->list);
		kfree(entry);
	}
}

/* called when we find an exclusion range definition in ACPI */
static int __init init_exclusion_range(struct ivmd_header *m)
{
	int i;

	switch (m->type) {
	case ACPI_IVMD_TYPE:
		set_device_exclusion_range(m->devid, m);
		break;
	case ACPI_IVMD_TYPE_ALL:
		for (i = 0; i <= amd_iommu_last_bdf; ++i)
			set_device_exclusion_range(i, m);
		break;
	case ACPI_IVMD_TYPE_RANGE:
		for (i = m->devid; i <= m->aux; ++i)
			set_device_exclusion_range(i, m);
		break;
	default:
		break;
	}

	return 0;
}

/* called for unity map ACPI definition */
static int __init init_unity_map_range(struct ivmd_header *m)
{
	struct unity_map_entry *e = 0;
	char *s;

	e = kzalloc(sizeof(*e), GFP_KERNEL);
	if (e == NULL)
		return -ENOMEM;

	switch (m->type) {
	default:
		kfree(e);
		return 0;
	case ACPI_IVMD_TYPE:
		s = "IVMD_TYPEi\t\t\t";
		e->devid_start = e->devid_end = m->devid;
		break;
	case ACPI_IVMD_TYPE_ALL:
		s = "IVMD_TYPE_ALL\t\t";
		e->devid_start = 0;
		e->devid_end = amd_iommu_last_bdf;
		break;
	case ACPI_IVMD_TYPE_RANGE:
		s = "IVMD_TYPE_RANGE\t\t";
		e->devid_start = m->devid;
		e->devid_end = m->aux;
		break;
	}
	e->address_start = PAGE_ALIGN(m->range_start);
	e->address_end = e->address_start + PAGE_ALIGN(m->range_length);
	e->prot = m->flags >> 1;

	DUMP_printk("%s devid_start: %02x:%02x.%x devid_end: %02x:%02x.%x"
		    " range_start: %016llx range_end: %016llx flags: %x\n", s,
		    PCI_BUS(e->devid_start), PCI_SLOT(e->devid_start),
		    PCI_FUNC(e->devid_start), PCI_BUS(e->devid_end),
		    PCI_SLOT(e->devid_end), PCI_FUNC(e->devid_end),
		    e->address_start, e->address_end, m->flags);

	list_add_tail(&e->list, &amd_iommu_unity_map);

	return 0;
}

/* iterates over all memory definitions we find in the ACPI table */
static int __init init_memory_definitions(struct acpi_table_header *table)
{
	u8 *p = (u8 *)table, *end = (u8 *)table;
	struct ivmd_header *m;

	end += table->length;
	p += IVRS_HEADER_LENGTH;

	while (p < end) {
		m = (struct ivmd_header *)p;
		if (m->flags & IVMD_FLAG_EXCL_RANGE)
			init_exclusion_range(m);
		else if (m->flags & IVMD_FLAG_UNITY_MAP)
			init_unity_map_range(m);

		p += m->length;
	}

	return 0;
}

/*
 * Init the device table to not allow DMA access for devices and
 * suppress all page faults
 */
static void init_device_table(void)
{
	u16 devid;

	for (devid = 0; devid <= amd_iommu_last_bdf; ++devid) {
		set_dev_entry_bit(devid, DEV_ENTRY_VALID);
		set_dev_entry_bit(devid, DEV_ENTRY_TRANSLATION);
	}
}

/*
 * This function finally enables all IOMMUs found in the system after
 * they have been initialized
 */
static void enable_iommus(void)
{
	struct amd_iommu *iommu;

	for_each_iommu(iommu) {
		iommu_disable(iommu);
		iommu_set_device_table(iommu);
		iommu_enable_command_buffer(iommu);
		iommu_enable_event_buffer(iommu);
		iommu_set_exclusion_range(iommu);
		iommu_init_msi(iommu);
		iommu_enable(iommu);
	}
}

static void disable_iommus(void)
{
	struct amd_iommu *iommu;

	for_each_iommu(iommu)
		iommu_disable(iommu);
}

/*
 * Suspend/Resume support
 * disable suspend until real resume implemented
 */

static int amd_iommu_resume(struct sys_device *dev)
{
	/* re-load the hardware */
	enable_iommus();

	/*
	 * we have to flush after the IOMMUs are enabled because a
	 * disabled IOMMU will never execute the commands we send
	 */
	amd_iommu_flush_all_devices();
	amd_iommu_flush_all_domains();

	return 0;
}

static int amd_iommu_suspend(struct sys_device *dev, pm_message_t state)
{
	/* disable IOMMUs to go out of the way for BIOS */
	disable_iommus();

	return 0;
}

static struct sysdev_class amd_iommu_sysdev_class = {
	.name = "amd_iommu",
	.suspend = amd_iommu_suspend,
	.resume = amd_iommu_resume,
};

static struct sys_device device_amd_iommu = {
	.id = 0,
	.cls = &amd_iommu_sysdev_class,
};

/*
 * This is the core init function for AMD IOMMU hardware in the system.
 * This function is called from the generic x86 DMA layer initialization
 * code.
 *
 * This function basically parses the ACPI table for AMD IOMMU (IVRS)
 * three times:
 *
 *	1 pass) Find the highest PCI device id the driver has to handle.
 *		Upon this information the size of the data structures is
 *		determined that needs to be allocated.
 *
 *	2 pass) Initialize the data structures just allocated with the
 *		information in the ACPI table about available AMD IOMMUs
 *		in the system. It also maps the PCI devices in the
 *		system to specific IOMMUs
 *
 *	3 pass) After the basic data structures are allocated and
 *		initialized we update them with information about memory
 *		remapping requirements parsed out of the ACPI table in
 *		this last pass.
 *
 * After that the hardware is initialized and ready to go. In the last
 * step we do some Linux specific things like registering the driver in
 * the dma_ops interface and initializing the suspend/resume support
 * functions. Finally it prints some information about AMD IOMMUs and
 * the driver state and enables the hardware.
 */
int __init amd_iommu_init(void)
{
	int i, ret = 0;


	if (no_iommu) {
		printk(KERN_INFO "AMD IOMMU disabled by kernel command line\n");
		return 0;
	}

	if (!amd_iommu_detected)
		return -ENODEV;

	/*
	 * First parse ACPI tables to find the largest Bus/Dev/Func
	 * we need to handle. Upon this information the shared data
	 * structures for the IOMMUs in the system will be allocated
	 */
	if (acpi_table_parse("IVRS", find_last_devid_acpi) != 0)
		return -ENODEV;

	dev_table_size     = tbl_size(DEV_TABLE_ENTRY_SIZE);
	alias_table_size   = tbl_size(ALIAS_TABLE_ENTRY_SIZE);
	rlookup_table_size = tbl_size(RLOOKUP_TABLE_ENTRY_SIZE);

	ret = -ENOMEM;

	/* Device table - directly used by all IOMMUs */
	amd_iommu_dev_table = (void *)__get_free_pages(GFP_KERNEL | __GFP_ZERO,
				      get_order(dev_table_size));
	if (amd_iommu_dev_table == NULL)
		goto out;

	/*
	 * Alias table - map PCI Bus/Dev/Func to Bus/Dev/Func the
	 * IOMMU see for that device
	 */
	amd_iommu_alias_table = (void *)__get_free_pages(GFP_KERNEL,
			get_order(alias_table_size));
	if (amd_iommu_alias_table == NULL)
		goto free;

	/* IOMMU rlookup table - find the IOMMU for a specific device */
	amd_iommu_rlookup_table = (void *)__get_free_pages(
			GFP_KERNEL | __GFP_ZERO,
			get_order(rlookup_table_size));
	if (amd_iommu_rlookup_table == NULL)
		goto free;

	/*
	 * Protection Domain table - maps devices to protection domains
	 * This table has the same size as the rlookup_table
	 */
	amd_iommu_pd_table = (void *)__get_free_pages(GFP_KERNEL | __GFP_ZERO,
				     get_order(rlookup_table_size));
	if (amd_iommu_pd_table == NULL)
		goto free;

	amd_iommu_pd_alloc_bitmap = (void *)__get_free_pages(
					    GFP_KERNEL | __GFP_ZERO,
					    get_order(MAX_DOMAIN_ID/8));
	if (amd_iommu_pd_alloc_bitmap == NULL)
		goto free;

	/* init the device table */
	init_device_table();

	/*
	 * let all alias entries point to itself
	 */
	for (i = 0; i <= amd_iommu_last_bdf; ++i)
		amd_iommu_alias_table[i] = i;

	/*
	 * never allocate domain 0 because its used as the non-allocated and
	 * error value placeholder
	 */
	amd_iommu_pd_alloc_bitmap[0] = 1;

	/*
	 * now the data structures are allocated and basically initialized
	 * start the real acpi table scan
	 */
	ret = -ENODEV;
	if (acpi_table_parse("IVRS", init_iommu_all) != 0)
		goto free;

	if (acpi_table_parse("IVRS", init_memory_definitions) != 0)
		goto free;

	ret = sysdev_class_register(&amd_iommu_sysdev_class);
	if (ret)
		goto free;

	ret = sysdev_register(&device_amd_iommu);
	if (ret)
		goto free;

	ret = amd_iommu_init_dma_ops();
	if (ret)
		goto free;

	enable_iommus();

	printk(KERN_INFO "AMD IOMMU: device isolation ");
	if (amd_iommu_isolate)
		printk("enabled\n");
	else
		printk("disabled\n");

	if (amd_iommu_unmap_flush)
		printk(KERN_INFO "AMD IOMMU: IO/TLB flush on unmap enabled\n");
	else
		printk(KERN_INFO "AMD IOMMU: Lazy IO/TLB flushing enabled\n");

out:
	return ret;

free:
	free_pages((unsigned long)amd_iommu_pd_alloc_bitmap,
		   get_order(MAX_DOMAIN_ID/8));

	free_pages((unsigned long)amd_iommu_pd_table,
		   get_order(rlookup_table_size));

	free_pages((unsigned long)amd_iommu_rlookup_table,
		   get_order(rlookup_table_size));

	free_pages((unsigned long)amd_iommu_alias_table,
		   get_order(alias_table_size));

	free_pages((unsigned long)amd_iommu_dev_table,
		   get_order(dev_table_size));

	free_iommu_all();

	free_unity_maps();

	goto out;
}

void amd_iommu_shutdown(void)
{
	disable_iommus();
}

/****************************************************************************
 *
 * Early detect code. This code runs at IOMMU detection time in the DMA
 * layer. It just looks if there is an IVRS ACPI table to detect AMD
 * IOMMUs
 *
 ****************************************************************************/
static int __init early_amd_iommu_detect(struct acpi_table_header *table)
{
	return 0;
}

void __init amd_iommu_detect(void)
{
	if (swiotlb || no_iommu || (iommu_detected && !gart_iommu_aperture))
		return;

	if (acpi_table_parse("IVRS", early_amd_iommu_detect) == 0) {
		iommu_detected = 1;
		amd_iommu_detected = 1;
#ifdef CONFIG_GART_IOMMU
		gart_iommu_aperture_disabled = 1;
		gart_iommu_aperture = 0;
#endif
	}
}

/****************************************************************************
 *
 * Parsing functions for the AMD IOMMU specific kernel command line
 * options.
 *
 ****************************************************************************/

static int __init parse_amd_iommu_dump(char *str)
{
	amd_iommu_dump = true;

	return 1;
}

static int __init parse_amd_iommu_options(char *str)
{
	for (; *str; ++str) {
		if (strncmp(str, "isolate", 7) == 0)
			amd_iommu_isolate = true;
		if (strncmp(str, "share", 5) == 0)
			amd_iommu_isolate = false;
		if (strncmp(str, "fullflush", 9) == 0)
			amd_iommu_unmap_flush = true;
	}

	return 1;
}

__setup("amd_iommu_dump", parse_amd_iommu_dump);
__setup("amd_iommu=", parse_amd_iommu_options);<|MERGE_RESOLUTION|>--- conflicted
+++ resolved
@@ -472,11 +472,8 @@
 	if (iommu->evt_buf == NULL)
 		return NULL;
 
-<<<<<<< HEAD
-=======
 	iommu->evt_buf_size = EVT_BUFFER_SIZE;
 
->>>>>>> 80ffb3cc
 	return iommu->evt_buf;
 }
 
@@ -696,10 +693,7 @@
 
 			devid = e->devid;
 			devid_to = e->ext >> 8;
-<<<<<<< HEAD
-=======
 			set_dev_entry_from_acpi(iommu, devid   , e->flags, 0);
->>>>>>> 80ffb3cc
 			set_dev_entry_from_acpi(iommu, devid_to, e->flags, 0);
 			amd_iommu_alias_table[devid] = devid_to;
 			break;
