--- conflicted
+++ resolved
@@ -202,11 +202,7 @@
 ({									\
 	set_thread_flag(TIF_32BIT);					\
  })
-<<<<<<< HEAD
-#ifdef CONFIG_GENERIC_COMPAT_VDSO
-=======
 #ifdef CONFIG_COMPAT_VDSO
->>>>>>> bb831786
 #define COMPAT_ARCH_DLINFO						\
 do {									\
 	/*								\
