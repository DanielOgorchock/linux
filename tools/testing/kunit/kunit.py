#!/usr/bin/env python3
# SPDX-License-Identifier: GPL-2.0
#
# A thin wrapper on top of the KUnit Kernel
#
# Copyright (C) 2019, Google LLC.
# Author: Felix Guo <felixguoxiuping@gmail.com>
# Author: Brendan Higgins <brendanhiggins@google.com>

import argparse
import os
import re
import sys
import time

assert sys.version_info >= (3, 7), "Python version is too old"

from dataclasses import dataclass
from enum import Enum, auto
<<<<<<< HEAD
from typing import Iterable, Sequence, List
=======
from typing import Any, Iterable, Sequence, List, Optional
>>>>>>> 754e0b0e

import kunit_json
import kunit_kernel
import kunit_parser

<<<<<<< HEAD
KunitResult = namedtuple('KunitResult', ['status','result','elapsed_time'])

KunitConfigRequest = namedtuple('KunitConfigRequest',
				['build_dir', 'make_options'])
KunitBuildRequest = namedtuple('KunitBuildRequest',
			       ['jobs', 'build_dir', 'alltests',
				'make_options'])
KunitExecRequest = namedtuple('KunitExecRequest',
			      ['timeout', 'build_dir', 'alltests',
			       'filter_glob', 'kernel_args', 'run_isolated'])
KunitParseRequest = namedtuple('KunitParseRequest',
			       ['raw_output', 'build_dir', 'json'])
KunitRequest = namedtuple('KunitRequest', ['raw_output','timeout', 'jobs',
					   'build_dir', 'alltests', 'filter_glob',
					   'kernel_args', 'run_isolated', 'json', 'make_options'])

KernelDirectoryPath = sys.argv[0].split('tools/testing/kunit/')[0]

=======
>>>>>>> 754e0b0e
class KunitStatus(Enum):
	SUCCESS = auto()
	CONFIG_FAILURE = auto()
	BUILD_FAILURE = auto()
	TEST_FAILURE = auto()

@dataclass
class KunitResult:
	status: KunitStatus
	result: Any
	elapsed_time: float

@dataclass
class KunitConfigRequest:
	build_dir: str
	make_options: Optional[List[str]]

@dataclass
class KunitBuildRequest(KunitConfigRequest):
	jobs: int
	alltests: bool

@dataclass
class KunitParseRequest:
	raw_output: Optional[str]
	build_dir: str
	json: Optional[str]

@dataclass
class KunitExecRequest(KunitParseRequest):
	timeout: int
	alltests: bool
	filter_glob: str
	kernel_args: Optional[List[str]]
	run_isolated: Optional[str]

@dataclass
class KunitRequest(KunitExecRequest, KunitBuildRequest):
	pass


KernelDirectoryPath = sys.argv[0].split('tools/testing/kunit/')[0]

def get_kernel_root_path() -> str:
	path = sys.argv[0] if not __file__ else __file__
	parts = os.path.realpath(path).split('tools/testing/kunit')
	if len(parts) != 2:
		sys.exit(1)
	return parts[0]

def config_tests(linux: kunit_kernel.LinuxSourceTree,
		 request: KunitConfigRequest) -> KunitResult:
	kunit_parser.print_with_timestamp('Configuring KUnit Kernel ...')

	config_start = time.time()
	success = linux.build_reconfig(request.build_dir, request.make_options)
	config_end = time.time()
	if not success:
		return KunitResult(KunitStatus.CONFIG_FAILURE,
				   'could not configure kernel',
				   config_end - config_start)
	return KunitResult(KunitStatus.SUCCESS,
			   'configured kernel successfully',
			   config_end - config_start)

def build_tests(linux: kunit_kernel.LinuxSourceTree,
		request: KunitBuildRequest) -> KunitResult:
	kunit_parser.print_with_timestamp('Building KUnit Kernel ...')

	build_start = time.time()
	success = linux.build_kernel(request.alltests,
				     request.jobs,
				     request.build_dir,
				     request.make_options)
	build_end = time.time()
	if not success:
		return KunitResult(KunitStatus.BUILD_FAILURE,
				   'could not build kernel',
				   build_end - build_start)
	if not success:
		return KunitResult(KunitStatus.BUILD_FAILURE,
				   'could not build kernel',
				   build_end - build_start)
	return KunitResult(KunitStatus.SUCCESS,
			   'built kernel successfully',
			   build_end - build_start)

<<<<<<< HEAD
=======
def config_and_build_tests(linux: kunit_kernel.LinuxSourceTree,
			   request: KunitBuildRequest) -> KunitResult:
	config_result = config_tests(linux, request)
	if config_result.status != KunitStatus.SUCCESS:
		return config_result

	return build_tests(linux, request)

>>>>>>> 754e0b0e
def _list_tests(linux: kunit_kernel.LinuxSourceTree, request: KunitExecRequest) -> List[str]:
	args = ['kunit.action=list']
	if request.kernel_args:
		args.extend(request.kernel_args)

	output = linux.run_kernel(args=args,
			   timeout=None if request.alltests else request.timeout,
			   filter_glob=request.filter_glob,
			   build_dir=request.build_dir)
	lines = kunit_parser.extract_tap_lines(output)
	# Hack! Drop the dummy TAP version header that the executor prints out.
	lines.pop()

	# Filter out any extraneous non-test output that might have gotten mixed in.
	return [l for l in lines if re.match('^[^\s.]+\.[^\s.]+$', l)]

def _suites_from_test_list(tests: List[str]) -> List[str]:
	"""Extracts all the suites from an ordered list of tests."""
	suites = []  # type: List[str]
	for t in tests:
		parts = t.split('.', maxsplit=2)
		if len(parts) != 2:
			raise ValueError(f'internal KUnit error, test name should be of the form "<suite>.<test>", got "{t}"')
		suite, case = parts
		if not suites or suites[-1] != suite:
			suites.append(suite)
	return suites



<<<<<<< HEAD
def exec_tests(linux: kunit_kernel.LinuxSourceTree, request: KunitExecRequest,
	       parse_request: KunitParseRequest) -> KunitResult:
=======
def exec_tests(linux: kunit_kernel.LinuxSourceTree, request: KunitExecRequest) -> KunitResult:
>>>>>>> 754e0b0e
	filter_globs = [request.filter_glob]
	if request.run_isolated:
		tests = _list_tests(linux, request)
		if request.run_isolated == 'test':
			filter_globs = tests
		if request.run_isolated == 'suite':
			filter_globs = _suites_from_test_list(tests)
			# Apply the test-part of the user's glob, if present.
			if '.' in request.filter_glob:
				test_glob = request.filter_glob.split('.', maxsplit=2)[1]
				filter_globs = [g + '.'+ test_glob for g in filter_globs]

	test_counts = kunit_parser.TestCounts()
	exec_time = 0.0
	for i, filter_glob in enumerate(filter_globs):
		kunit_parser.print_with_timestamp('Starting KUnit Kernel ({}/{})...'.format(i+1, len(filter_globs)))

		test_start = time.time()
		run_result = linux.run_kernel(
			args=request.kernel_args,
			timeout=None if request.alltests else request.timeout,
			filter_glob=filter_glob,
			build_dir=request.build_dir)

<<<<<<< HEAD
		result = parse_tests(parse_request, run_result)
=======
		result = parse_tests(request, run_result)
>>>>>>> 754e0b0e
		# run_kernel() doesn't block on the kernel exiting.
		# That only happens after we get the last line of output from `run_result`.
		# So exec_time here actually contains parsing + execution time, which is fine.
		test_end = time.time()
		exec_time += test_end - test_start

<<<<<<< HEAD
		test_counts.add_subtest_counts(result.result.test.counts)

	kunit_status = _map_to_overall_status(test_counts.get_status())
	return KunitResult(status=kunit_status, result=result.result, elapsed_time=exec_time)
=======
		test_counts.add_subtest_counts(result.result.counts)

	if len(filter_globs) == 1 and test_counts.crashed > 0:
		bd = request.build_dir
		print('The kernel seems to have crashed; you can decode the stack traces with:')
		print('$ scripts/decode_stacktrace.sh {}/vmlinux {} < {} | tee {}/decoded.log | {} parse'.format(
				bd, bd, kunit_kernel.get_outfile_path(bd), bd, sys.argv[0]))

	kunit_status = _map_to_overall_status(test_counts.get_status())
	return KunitResult(status=kunit_status, result=result, elapsed_time=exec_time)
>>>>>>> 754e0b0e

def _map_to_overall_status(test_status: kunit_parser.TestStatus) -> KunitStatus:
	if test_status in (kunit_parser.TestStatus.SUCCESS, kunit_parser.TestStatus.SKIPPED):
		return KunitStatus.SUCCESS
	else:
		return KunitStatus.TEST_FAILURE

def parse_tests(request: KunitParseRequest, input_data: Iterable[str]) -> KunitResult:
	parse_start = time.time()

<<<<<<< HEAD
	test_result = kunit_parser.TestResult(kunit_parser.TestStatus.SUCCESS,
					      kunit_parser.Test(),
					      'Tests not Parsed.')

	if request.raw_output:
		# Treat unparsed results as one passing test.
		test_result.test.status = kunit_parser.TestStatus.SUCCESS
		test_result.test.counts.passed = 1
=======
	test_result = kunit_parser.Test()

	if request.raw_output:
		# Treat unparsed results as one passing test.
		test_result.status = kunit_parser.TestStatus.SUCCESS
		test_result.counts.passed = 1
>>>>>>> 754e0b0e

		output: Iterable[str] = input_data
		if request.raw_output == 'all':
			pass
		elif request.raw_output == 'kunit':
			output = kunit_parser.extract_tap_lines(output)
		else:
			print(f'Unknown --raw_output option "{request.raw_output}"', file=sys.stderr)
		for line in output:
			print(line.rstrip())

	else:
		test_result = kunit_parser.parse_run_tests(input_data)
	parse_end = time.time()

	if request.json:
		json_obj = kunit_json.get_json_result(
					test=test_result,
					def_config='kunit_defconfig',
					build_dir=request.build_dir,
					json_path=request.json)
		if request.json == 'stdout':
			print(json_obj)

	if test_result.status != kunit_parser.TestStatus.SUCCESS:
		return KunitResult(KunitStatus.TEST_FAILURE, test_result,
				   parse_end - parse_start)

	return KunitResult(KunitStatus.SUCCESS, test_result,
				parse_end - parse_start)

def run_tests(linux: kunit_kernel.LinuxSourceTree,
	      request: KunitRequest) -> KunitResult:
	run_start = time.time()

	config_result = config_tests(linux, request)
	if config_result.status != KunitStatus.SUCCESS:
		return config_result

	build_result = build_tests(linux, request)
	if build_result.status != KunitStatus.SUCCESS:
		return build_result

<<<<<<< HEAD
	exec_request = KunitExecRequest(request.timeout, request.build_dir,
				 request.alltests, request.filter_glob,
				 request.kernel_args, request.run_isolated)
	parse_request = KunitParseRequest(request.raw_output,
					  request.build_dir,
					  request.json)

	exec_result = exec_tests(linux, exec_request, parse_request)
=======
	exec_result = exec_tests(linux, request)
>>>>>>> 754e0b0e

	run_end = time.time()

	kunit_parser.print_with_timestamp((
		'Elapsed time: %.3fs total, %.3fs configuring, %.3fs ' +
		'building, %.3fs running\n') % (
				run_end - run_start,
				config_result.elapsed_time,
				build_result.elapsed_time,
				exec_result.elapsed_time))
	return exec_result

# Problem:
# $ kunit.py run --json
# works as one would expect and prints the parsed test results as JSON.
# $ kunit.py run --json suite_name
# would *not* pass suite_name as the filter_glob and print as json.
# argparse will consider it to be another way of writing
# $ kunit.py run --json=suite_name
# i.e. it would run all tests, and dump the json to a `suite_name` file.
# So we hackily automatically rewrite --json => --json=stdout
pseudo_bool_flag_defaults = {
		'--json': 'stdout',
		'--raw_output': 'kunit',
}
def massage_argv(argv: Sequence[str]) -> Sequence[str]:
	def massage_arg(arg: str) -> str:
		if arg not in pseudo_bool_flag_defaults:
			return arg
		return  f'{arg}={pseudo_bool_flag_defaults[arg]}'
	return list(map(massage_arg, argv))

def get_default_jobs() -> int:
	return len(os.sched_getaffinity(0))

def add_common_opts(parser) -> None:
	parser.add_argument('--build_dir',
			    help='As in the make command, it specifies the build '
			    'directory.',
			    type=str, default='.kunit', metavar='build_dir')
	parser.add_argument('--make_options',
			    help='X=Y make option, can be repeated.',
			    action='append')
	parser.add_argument('--alltests',
			    help='Run all KUnit tests through allyesconfig',
			    action='store_true')
	parser.add_argument('--kunitconfig',
			     help='Path to Kconfig fragment that enables KUnit tests.'
			     ' If given a directory, (e.g. lib/kunit), "/.kunitconfig" '
			     'will get  automatically appended.',
			     metavar='kunitconfig')
	parser.add_argument('--kconfig_add',
			     help='Additional Kconfig options to append to the '
			     '.kunitconfig, e.g. CONFIG_KASAN=y. Can be repeated.',
			    action='append')

	parser.add_argument('--arch',
			    help=('Specifies the architecture to run tests under. '
				  'The architecture specified here must match the '
				  'string passed to the ARCH make param, '
				  'e.g. i386, x86_64, arm, um, etc. Non-UML '
				  'architectures run on QEMU.'),
			    type=str, default='um', metavar='arch')

	parser.add_argument('--cross_compile',
			    help=('Sets make\'s CROSS_COMPILE variable; it should '
				  'be set to a toolchain path prefix (the prefix '
				  'of gcc and other tools in your toolchain, for '
				  'example `sparc64-linux-gnu-` if you have the '
				  'sparc toolchain installed on your system, or '
				  '`$HOME/toolchains/microblaze/gcc-9.2.0-nolibc/microblaze-linux/bin/microblaze-linux-` '
				  'if you have downloaded the microblaze toolchain '
				  'from the 0-day website to a directory in your '
				  'home directory called `toolchains`).'),
			    metavar='cross_compile')

	parser.add_argument('--qemu_config',
			    help=('Takes a path to a path to a file containing '
				  'a QemuArchParams object.'),
			    type=str, metavar='qemu_config')

def add_build_opts(parser) -> None:
	parser.add_argument('--jobs',
			    help='As in the make command, "Specifies  the number of '
			    'jobs (commands) to run simultaneously."',
			    type=int, default=get_default_jobs(), metavar='jobs')

def add_exec_opts(parser) -> None:
	parser.add_argument('--timeout',
			    help='maximum number of seconds to allow for all tests '
			    'to run. This does not include time taken to build the '
			    'tests.',
			    type=int,
			    default=300,
			    metavar='timeout')
	parser.add_argument('filter_glob',
			    help='Filter which KUnit test suites/tests run at '
			    'boot-time, e.g. list* or list*.*del_test',
			    type=str,
			    nargs='?',
			    default='',
			    metavar='filter_glob')
	parser.add_argument('--kernel_args',
			    help='Kernel command-line parameters. Maybe be repeated',
			     action='append')
	parser.add_argument('--run_isolated', help='If set, boot the kernel for each '
			    'individual suite/test. This is can be useful for debugging '
			    'a non-hermetic test, one that might pass/fail based on '
			    'what ran before it.',
			    type=str,
			    choices=['suite', 'test']),

def add_parse_opts(parser) -> None:
	parser.add_argument('--raw_output', help='If set don\'t format output from kernel. '
			    'If set to --raw_output=kunit, filters to just KUnit output.',
			    type=str, nargs='?', const='all', default=None)
	parser.add_argument('--json',
			    nargs='?',
			    help='Stores test results in a JSON, and either '
			    'prints to stdout or saves to file if a '
			    'filename is specified',
			    type=str, const='stdout', default=None)

def main(argv, linux=None):
	parser = argparse.ArgumentParser(
			description='Helps writing and running KUnit tests.')
	subparser = parser.add_subparsers(dest='subcommand')

	# The 'run' command will config, build, exec, and parse in one go.
	run_parser = subparser.add_parser('run', help='Runs KUnit tests.')
	add_common_opts(run_parser)
	add_build_opts(run_parser)
	add_exec_opts(run_parser)
	add_parse_opts(run_parser)

	config_parser = subparser.add_parser('config',
						help='Ensures that .config contains all of '
						'the options in .kunitconfig')
	add_common_opts(config_parser)

	build_parser = subparser.add_parser('build', help='Builds a kernel with KUnit tests')
	add_common_opts(build_parser)
	add_build_opts(build_parser)

	exec_parser = subparser.add_parser('exec', help='Run a kernel with KUnit tests')
	add_common_opts(exec_parser)
	add_exec_opts(exec_parser)
	add_parse_opts(exec_parser)

	# The 'parse' option is special, as it doesn't need the kernel source
	# (therefore there is no need for a build_dir, hence no add_common_opts)
	# and the '--file' argument is not relevant to 'run', so isn't in
	# add_parse_opts()
	parse_parser = subparser.add_parser('parse',
					    help='Parses KUnit results from a file, '
					    'and parses formatted results.')
	add_parse_opts(parse_parser)
	parse_parser.add_argument('file',
				  help='Specifies the file to read results from.',
				  type=str, nargs='?', metavar='input_file')

	cli_args = parser.parse_args(massage_argv(argv))

	if get_kernel_root_path():
		os.chdir(get_kernel_root_path())

	if cli_args.subcommand == 'run':
		if not os.path.exists(cli_args.build_dir):
			os.mkdir(cli_args.build_dir)

		if not linux:
			linux = kunit_kernel.LinuxSourceTree(cli_args.build_dir,
					kunitconfig_path=cli_args.kunitconfig,
					kconfig_add=cli_args.kconfig_add,
					arch=cli_args.arch,
					cross_compile=cli_args.cross_compile,
					qemu_config_path=cli_args.qemu_config)

<<<<<<< HEAD
		request = KunitRequest(cli_args.raw_output,
				       cli_args.timeout,
				       cli_args.jobs,
				       cli_args.build_dir,
				       cli_args.alltests,
				       cli_args.filter_glob,
				       cli_args.kernel_args,
				       cli_args.run_isolated,
				       cli_args.json,
				       cli_args.make_options)
=======
		request = KunitRequest(build_dir=cli_args.build_dir,
				       make_options=cli_args.make_options,
				       jobs=cli_args.jobs,
				       alltests=cli_args.alltests,
				       raw_output=cli_args.raw_output,
				       json=cli_args.json,
				       timeout=cli_args.timeout,
				       filter_glob=cli_args.filter_glob,
				       kernel_args=cli_args.kernel_args,
				       run_isolated=cli_args.run_isolated)
>>>>>>> 754e0b0e
		result = run_tests(linux, request)
		if result.status != KunitStatus.SUCCESS:
			sys.exit(1)
	elif cli_args.subcommand == 'config':
		if cli_args.build_dir and (
				not os.path.exists(cli_args.build_dir)):
			os.mkdir(cli_args.build_dir)

		if not linux:
			linux = kunit_kernel.LinuxSourceTree(cli_args.build_dir,
					kunitconfig_path=cli_args.kunitconfig,
					kconfig_add=cli_args.kconfig_add,
					arch=cli_args.arch,
					cross_compile=cli_args.cross_compile,
					qemu_config_path=cli_args.qemu_config)

		request = KunitConfigRequest(build_dir=cli_args.build_dir,
					     make_options=cli_args.make_options)
		result = config_tests(linux, request)
		kunit_parser.print_with_timestamp((
			'Elapsed time: %.3fs\n') % (
				result.elapsed_time))
		if result.status != KunitStatus.SUCCESS:
			sys.exit(1)
	elif cli_args.subcommand == 'build':
		if not linux:
			linux = kunit_kernel.LinuxSourceTree(cli_args.build_dir,
					kunitconfig_path=cli_args.kunitconfig,
					kconfig_add=cli_args.kconfig_add,
					arch=cli_args.arch,
					cross_compile=cli_args.cross_compile,
					qemu_config_path=cli_args.qemu_config)

		request = KunitBuildRequest(build_dir=cli_args.build_dir,
					    make_options=cli_args.make_options,
					    jobs=cli_args.jobs,
					    alltests=cli_args.alltests)
		result = config_and_build_tests(linux, request)
		kunit_parser.print_with_timestamp((
			'Elapsed time: %.3fs\n') % (
				result.elapsed_time))
		if result.status != KunitStatus.SUCCESS:
			sys.exit(1)
	elif cli_args.subcommand == 'exec':
		if not linux:
			linux = kunit_kernel.LinuxSourceTree(cli_args.build_dir,
					kunitconfig_path=cli_args.kunitconfig,
					kconfig_add=cli_args.kconfig_add,
					arch=cli_args.arch,
					cross_compile=cli_args.cross_compile,
					qemu_config_path=cli_args.qemu_config)

<<<<<<< HEAD
		exec_request = KunitExecRequest(cli_args.timeout,
						cli_args.build_dir,
						cli_args.alltests,
						cli_args.filter_glob,
						cli_args.kernel_args,
						cli_args.run_isolated)
		parse_request = KunitParseRequest(cli_args.raw_output,
						  cli_args.build_dir,
						  cli_args.json)
		result = exec_tests(linux, exec_request, parse_request)
=======
		exec_request = KunitExecRequest(raw_output=cli_args.raw_output,
						build_dir=cli_args.build_dir,
						json=cli_args.json,
						timeout=cli_args.timeout,
						alltests=cli_args.alltests,
						filter_glob=cli_args.filter_glob,
						kernel_args=cli_args.kernel_args,
						run_isolated=cli_args.run_isolated)
		result = exec_tests(linux, exec_request)
>>>>>>> 754e0b0e
		kunit_parser.print_with_timestamp((
			'Elapsed time: %.3fs\n') % (result.elapsed_time))
		if result.status != KunitStatus.SUCCESS:
			sys.exit(1)
	elif cli_args.subcommand == 'parse':
		if cli_args.file == None:
			sys.stdin.reconfigure(errors='backslashreplace')  # pytype: disable=attribute-error
			kunit_output = sys.stdin
		else:
			with open(cli_args.file, 'r', errors='backslashreplace') as f:
				kunit_output = f.read().splitlines()
<<<<<<< HEAD
		request = KunitParseRequest(cli_args.raw_output,
					    None,
					    cli_args.json)
=======
		request = KunitParseRequest(raw_output=cli_args.raw_output,
					    build_dir='',
					    json=cli_args.json)
>>>>>>> 754e0b0e
		result = parse_tests(request, kunit_output)
		if result.status != KunitStatus.SUCCESS:
			sys.exit(1)
	else:
		parser.print_help()

if __name__ == '__main__':
	main(sys.argv[1:])<|MERGE_RESOLUTION|>--- conflicted
+++ resolved
@@ -17,37 +17,12 @@
 
 from dataclasses import dataclass
 from enum import Enum, auto
-<<<<<<< HEAD
-from typing import Iterable, Sequence, List
-=======
 from typing import Any, Iterable, Sequence, List, Optional
->>>>>>> 754e0b0e
 
 import kunit_json
 import kunit_kernel
 import kunit_parser
 
-<<<<<<< HEAD
-KunitResult = namedtuple('KunitResult', ['status','result','elapsed_time'])
-
-KunitConfigRequest = namedtuple('KunitConfigRequest',
-				['build_dir', 'make_options'])
-KunitBuildRequest = namedtuple('KunitBuildRequest',
-			       ['jobs', 'build_dir', 'alltests',
-				'make_options'])
-KunitExecRequest = namedtuple('KunitExecRequest',
-			      ['timeout', 'build_dir', 'alltests',
-			       'filter_glob', 'kernel_args', 'run_isolated'])
-KunitParseRequest = namedtuple('KunitParseRequest',
-			       ['raw_output', 'build_dir', 'json'])
-KunitRequest = namedtuple('KunitRequest', ['raw_output','timeout', 'jobs',
-					   'build_dir', 'alltests', 'filter_glob',
-					   'kernel_args', 'run_isolated', 'json', 'make_options'])
-
-KernelDirectoryPath = sys.argv[0].split('tools/testing/kunit/')[0]
-
-=======
->>>>>>> 754e0b0e
 class KunitStatus(Enum):
 	SUCCESS = auto()
 	CONFIG_FAILURE = auto()
@@ -135,8 +110,6 @@
 			   'built kernel successfully',
 			   build_end - build_start)
 
-<<<<<<< HEAD
-=======
 def config_and_build_tests(linux: kunit_kernel.LinuxSourceTree,
 			   request: KunitBuildRequest) -> KunitResult:
 	config_result = config_tests(linux, request)
@@ -145,7 +118,6 @@
 
 	return build_tests(linux, request)
 
->>>>>>> 754e0b0e
 def _list_tests(linux: kunit_kernel.LinuxSourceTree, request: KunitExecRequest) -> List[str]:
 	args = ['kunit.action=list']
 	if request.kernel_args:
@@ -176,12 +148,7 @@
 
 
 
-<<<<<<< HEAD
-def exec_tests(linux: kunit_kernel.LinuxSourceTree, request: KunitExecRequest,
-	       parse_request: KunitParseRequest) -> KunitResult:
-=======
 def exec_tests(linux: kunit_kernel.LinuxSourceTree, request: KunitExecRequest) -> KunitResult:
->>>>>>> 754e0b0e
 	filter_globs = [request.filter_glob]
 	if request.run_isolated:
 		tests = _list_tests(linux, request)
@@ -206,23 +173,13 @@
 			filter_glob=filter_glob,
 			build_dir=request.build_dir)
 
-<<<<<<< HEAD
-		result = parse_tests(parse_request, run_result)
-=======
 		result = parse_tests(request, run_result)
->>>>>>> 754e0b0e
 		# run_kernel() doesn't block on the kernel exiting.
 		# That only happens after we get the last line of output from `run_result`.
 		# So exec_time here actually contains parsing + execution time, which is fine.
 		test_end = time.time()
 		exec_time += test_end - test_start
 
-<<<<<<< HEAD
-		test_counts.add_subtest_counts(result.result.test.counts)
-
-	kunit_status = _map_to_overall_status(test_counts.get_status())
-	return KunitResult(status=kunit_status, result=result.result, elapsed_time=exec_time)
-=======
 		test_counts.add_subtest_counts(result.result.counts)
 
 	if len(filter_globs) == 1 and test_counts.crashed > 0:
@@ -233,7 +190,6 @@
 
 	kunit_status = _map_to_overall_status(test_counts.get_status())
 	return KunitResult(status=kunit_status, result=result, elapsed_time=exec_time)
->>>>>>> 754e0b0e
 
 def _map_to_overall_status(test_status: kunit_parser.TestStatus) -> KunitStatus:
 	if test_status in (kunit_parser.TestStatus.SUCCESS, kunit_parser.TestStatus.SKIPPED):
@@ -244,23 +200,12 @@
 def parse_tests(request: KunitParseRequest, input_data: Iterable[str]) -> KunitResult:
 	parse_start = time.time()
 
-<<<<<<< HEAD
-	test_result = kunit_parser.TestResult(kunit_parser.TestStatus.SUCCESS,
-					      kunit_parser.Test(),
-					      'Tests not Parsed.')
-
-	if request.raw_output:
-		# Treat unparsed results as one passing test.
-		test_result.test.status = kunit_parser.TestStatus.SUCCESS
-		test_result.test.counts.passed = 1
-=======
 	test_result = kunit_parser.Test()
 
 	if request.raw_output:
 		# Treat unparsed results as one passing test.
 		test_result.status = kunit_parser.TestStatus.SUCCESS
 		test_result.counts.passed = 1
->>>>>>> 754e0b0e
 
 		output: Iterable[str] = input_data
 		if request.raw_output == 'all':
@@ -304,18 +249,7 @@
 	if build_result.status != KunitStatus.SUCCESS:
 		return build_result
 
-<<<<<<< HEAD
-	exec_request = KunitExecRequest(request.timeout, request.build_dir,
-				 request.alltests, request.filter_glob,
-				 request.kernel_args, request.run_isolated)
-	parse_request = KunitParseRequest(request.raw_output,
-					  request.build_dir,
-					  request.json)
-
-	exec_result = exec_tests(linux, exec_request, parse_request)
-=======
 	exec_result = exec_tests(linux, request)
->>>>>>> 754e0b0e
 
 	run_end = time.time()
 
@@ -494,18 +428,6 @@
 					cross_compile=cli_args.cross_compile,
 					qemu_config_path=cli_args.qemu_config)
 
-<<<<<<< HEAD
-		request = KunitRequest(cli_args.raw_output,
-				       cli_args.timeout,
-				       cli_args.jobs,
-				       cli_args.build_dir,
-				       cli_args.alltests,
-				       cli_args.filter_glob,
-				       cli_args.kernel_args,
-				       cli_args.run_isolated,
-				       cli_args.json,
-				       cli_args.make_options)
-=======
 		request = KunitRequest(build_dir=cli_args.build_dir,
 				       make_options=cli_args.make_options,
 				       jobs=cli_args.jobs,
@@ -516,7 +438,6 @@
 				       filter_glob=cli_args.filter_glob,
 				       kernel_args=cli_args.kernel_args,
 				       run_isolated=cli_args.run_isolated)
->>>>>>> 754e0b0e
 		result = run_tests(linux, request)
 		if result.status != KunitStatus.SUCCESS:
 			sys.exit(1)
@@ -569,18 +490,6 @@
 					cross_compile=cli_args.cross_compile,
 					qemu_config_path=cli_args.qemu_config)
 
-<<<<<<< HEAD
-		exec_request = KunitExecRequest(cli_args.timeout,
-						cli_args.build_dir,
-						cli_args.alltests,
-						cli_args.filter_glob,
-						cli_args.kernel_args,
-						cli_args.run_isolated)
-		parse_request = KunitParseRequest(cli_args.raw_output,
-						  cli_args.build_dir,
-						  cli_args.json)
-		result = exec_tests(linux, exec_request, parse_request)
-=======
 		exec_request = KunitExecRequest(raw_output=cli_args.raw_output,
 						build_dir=cli_args.build_dir,
 						json=cli_args.json,
@@ -590,7 +499,6 @@
 						kernel_args=cli_args.kernel_args,
 						run_isolated=cli_args.run_isolated)
 		result = exec_tests(linux, exec_request)
->>>>>>> 754e0b0e
 		kunit_parser.print_with_timestamp((
 			'Elapsed time: %.3fs\n') % (result.elapsed_time))
 		if result.status != KunitStatus.SUCCESS:
@@ -602,15 +510,9 @@
 		else:
 			with open(cli_args.file, 'r', errors='backslashreplace') as f:
 				kunit_output = f.read().splitlines()
-<<<<<<< HEAD
-		request = KunitParseRequest(cli_args.raw_output,
-					    None,
-					    cli_args.json)
-=======
 		request = KunitParseRequest(raw_output=cli_args.raw_output,
 					    build_dir='',
 					    json=cli_args.json)
->>>>>>> 754e0b0e
 		result = parse_tests(request, kunit_output)
 		if result.status != KunitStatus.SUCCESS:
 			sys.exit(1)
